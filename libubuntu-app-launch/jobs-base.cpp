--- conflicted
+++ resolved
@@ -38,11 +38,8 @@
 
 Base::Base(const std::shared_ptr<Registry>& registry)
     : registry_(registry)
-<<<<<<< HEAD
     , allJobs_{"application-click", "application-legacy", "application-snap"}
-=======
     , dbus_(registry->impl->_dbus)
->>>>>>> 271f6106
 {
 }
 
