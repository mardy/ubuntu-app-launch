--- conflicted
+++ resolved
@@ -219,7 +219,6 @@
     return appid;
 }
 
-<<<<<<< HEAD
 enum class oom::Score : std::int32_t
 {
     FOCUSED = 100,
@@ -259,9 +258,5 @@
     return static_cast<oom::Score>(value);
 }
 
-};  // namespace app_launch
-};  // namespace ubuntu
-=======
 }  // namespace app_launch
-}  // namespace ubuntu
->>>>>>> 840deee0
+}  // namespace ubuntu