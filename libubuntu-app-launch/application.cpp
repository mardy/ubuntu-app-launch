/*
 * Copyright © 2016 Canonical Ltd.
 *
 * This program is free software: you can redistribute it and/or modify it
 * under the terms of the GNU General Public License version 3, as published
 * by the Free Software Foundation.
 *
 * This program is distributed in the hope that it will be useful, but
 * WITHOUT ANY WARRANTY; without even the implied warranties of
 * MERCHANTABILITY, SATISFACTORY QUALITY, or FITNESS FOR A PARTICULAR
 * PURPOSE.  See the GNU General Public License for more details.
 *
 * You should have received a copy of the GNU General Public License along
 * with this program.  If not, see <http://www.gnu.org/licenses/>.
 *
 * Authors:
 *     Ted Gould <ted.gould@canonical.com>
 */

extern "C" {
#include "ubuntu-app-launch.h"
}

<<<<<<< HEAD
#include "application-impl-legacy.h"
#include "application-impl-libertine.h"
#include "application-impl-snap.h"
=======
>>>>>>> 6b7c0d65
#include "application.h"
#include "info-watcher.h"
#include "jobs-base.h"
#include "registry-impl.h"
#include "registry.h"

#include <functional>
#include <iostream>
#include <regex>

namespace ubuntu
{
namespace app_launch
{

std::shared_ptr<Application> Application::create(const AppID& appid, const std::shared_ptr<Registry>& registry)
{
    if (appid.empty())
    {
        throw std::runtime_error("AppID is empty");
    }

    if (!registry || !registry->impl)
    {
        throw std::runtime_error("Invalid registry object");
    }

    if (!registry->impl->jobs)
    {
        registry->impl->jobs = jobs::manager::Base::determineFactory(registry);
    }

<<<<<<< HEAD
    if (app_impls::Snap::hasAppId(appid, registry))
    {
        return std::make_shared<app_impls::Snap>(appid, registry);
    }
    else if (app_impls::Libertine::hasAppId(appid, registry))
    {
        return std::make_shared<app_impls::Libertine>(appid.package, appid.appname, registry);
    }
    else if (app_impls::Legacy::hasAppId(appid, registry))
    {
        return std::make_shared<app_impls::Legacy>(appid.appname, registry);
    }
    else
    {
        throw std::runtime_error("Invalid app ID: " + std::string(appid));
=======
    for (const auto& appStore : registry->impl->appStores())
    {
        if (appStore->hasAppId(appid, registry))
        {
            return appStore->create(appid, registry);
        }
>>>>>>> 6b7c0d65
    }

    throw std::runtime_error("Invalid app ID: " + std::string(appid));
}

AppID::AppID()
    : package(Package::from_raw({}))
    , appname(AppName::from_raw({}))
    , version(Version::from_raw({}))
{
}

AppID::AppID(Package pkg, AppName app, Version ver)
    : package(pkg)
    , appname(app)
    , version(ver)
{
}

#define REGEX_PKGNAME "([a-z0-9][a-z0-9+.-]+)"
#define REGEX_APPNAME "([A-Za-z0-9+-.:~-][\\sA-Za-z0-9+-.:~-]+)"
#define REGEX_VERSION "([\\d+:]?[A-Za-z0-9.+:~-]+?(?:-[A-Za-z0-9+.~]+)?)"

const std::regex full_appid_regex("^" REGEX_PKGNAME "_" REGEX_APPNAME "_" REGEX_VERSION "$");
const std::regex short_appid_regex("^" REGEX_PKGNAME "_" REGEX_APPNAME "$");
const std::regex legacy_appid_regex("^" REGEX_APPNAME "$");

AppID AppID::parse(const std::string& sappid)
{
    std::smatch match;

    if (std::regex_match(sappid, match, full_appid_regex))
    {
        return {AppID::Package::from_raw(match[1].str()), AppID::AppName::from_raw(match[2].str()),
                AppID::Version::from_raw(match[3].str())};
    }
    else
    {
        /* Allow returning an empty AppID with empty internal */
        return {AppID::Package::from_raw({}), AppID::AppName::from_raw({}), AppID::Version::from_raw({})};
    }
}

bool AppID::valid(const std::string& sappid)
{
    return std::regex_match(sappid, full_appid_regex);
}

AppID AppID::find(const std::string& sappid)
{
    auto registry = Registry::getDefault();
    return find(registry, sappid);
}

AppID AppID::find(const std::shared_ptr<Registry>& registry, const std::string& sappid)
{
    std::smatch match;

    if (std::regex_match(sappid, match, full_appid_regex))
    {
        return {AppID::Package::from_raw(match[1].str()), AppID::AppName::from_raw(match[2].str()),
                AppID::Version::from_raw(match[3].str())};
    }
    else if (std::regex_match(sappid, match, short_appid_regex))
    {
        return discover(registry, match[1].str(), match[2].str());
    }
    else if (std::regex_match(sappid, match, legacy_appid_regex))
    {
        return {AppID::Package::from_raw({}), AppID::AppName::from_raw(sappid), AppID::Version::from_raw({})};
    }
    else
    {
        return {AppID::Package::from_raw({}), AppID::AppName::from_raw({}), AppID::Version::from_raw({})};
    }
}

AppID::operator std::string() const
{
    if (package.value().empty() && version.value().empty())
    {
        if (appname.value().empty())
        {
            return {};
        }
        else
        {
            return appname.value();
        }
    }

    return package.value() + "_" + appname.value() + "_" + version.value();
}

bool operator==(const AppID& a, const AppID& b)
{
    return a.package.value() == b.package.value() && a.appname.value() == b.appname.value() &&
           a.version.value() == b.version.value();
}

bool operator!=(const AppID& a, const AppID& b)
{
    return a.package.value() != b.package.value() || a.appname.value() != b.appname.value() ||
           a.version.value() != b.version.value();
}

/** Convert each AppID to a string and then compare the strings */
bool operator<(const AppID& a, const AppID& b)
{
    return std::string(a) < std::string(b);
}

bool AppID::empty() const
{
    return package.value().empty() && appname.value().empty() && version.value().empty();
}

<<<<<<< HEAD
/** Basically we're making our own VTable of static functions. Static
    functions don't go in the normal VTables, so we can't use our class
    inheritance here to help. So we're just packing these puppies into
    a data structure and iterating over it. */
struct DiscoverTools
{
    std::function<bool(const AppID::Package& package, const std::shared_ptr<Registry>& registry)> verifyPackage;
    std::function<bool(
        const AppID::Package& package, const AppID::AppName& appname, const std::shared_ptr<Registry>& registry)>
        verifyAppname;
    std::function<AppID::AppName(
        const AppID::Package& package, AppID::ApplicationWildcard card, const std::shared_ptr<Registry>& registry)>
        findAppname;
    std::function<AppID::Version(
        const AppID::Package& package, const AppID::AppName& appname, const std::shared_ptr<Registry>& registry)>
        findVersion;
    std::function<bool(const AppID& appid, const std::shared_ptr<Registry>& registry)> hasAppId;
};

/** The tools in order that they should be used */
static const std::vector<DiscoverTools> discoverTools{
    /* Snap */
    {app_impls::Snap::verifyPackage, app_impls::Snap::verifyAppname, app_impls::Snap::findAppname,
     app_impls::Snap::findVersion, app_impls::Snap::hasAppId},
    /* Libertine */
    {app_impls::Libertine::verifyPackage, app_impls::Libertine::verifyAppname, app_impls::Libertine::findAppname,
     app_impls::Libertine::findVersion, app_impls::Libertine::hasAppId},
    /* Legacy */
    {app_impls::Legacy::verifyPackage, app_impls::Legacy::verifyAppname, app_impls::Legacy::findAppname,
     app_impls::Legacy::findVersion, app_impls::Legacy::hasAppId}};

=======
>>>>>>> 6b7c0d65
AppID AppID::discover(const std::shared_ptr<Registry>& registry,
                      const std::string& package,
                      const std::string& appname,
                      const std::string& version)
{
    auto pkg = AppID::Package::from_raw(package);

    for (const auto& appStore : registry->impl->appStores())
    {
        /* Figure out which type we have */
        try
        {
            if (appStore->verifyPackage(pkg, registry))
            {
                auto app = AppID::AppName::from_raw({});

                if (appname.empty() || appname == "first-listed-app")
                {
                    app = appStore->findAppname(pkg, ApplicationWildcard::FIRST_LISTED, registry);
                }
                else if (appname == "last-listed-app")
                {
                    app = appStore->findAppname(pkg, ApplicationWildcard::LAST_LISTED, registry);
                }
                else if (appname == "only-listed-app")
                {
                    app = appStore->findAppname(pkg, ApplicationWildcard::ONLY_LISTED, registry);
                }
                else
                {
                    app = AppID::AppName::from_raw(appname);
                    if (!appStore->verifyAppname(pkg, app, registry))
                    {
                        throw std::runtime_error("App name passed in is not valid for this package type");
                    }
                }

                auto ver = AppID::Version::from_raw({});
                if (version.empty() || version == "current-user-version")
                {
                    ver = appStore->findVersion(pkg, app, registry);
                }
                else
                {
                    ver = AppID::Version::from_raw(version);
                    if (!appStore->hasAppId({pkg, app, ver}, registry))
                    {
                        throw std::runtime_error("Invalid version passed for this package type");
                    }
                }

                return AppID{pkg, app, ver};
            }
        }
        catch (std::runtime_error& e)
        {
            continue;
        }
    }

    return {};
}

AppID AppID::discover(const std::shared_ptr<Registry>& registry,
                      const std::string& package,
                      ApplicationWildcard appwildcard,
                      VersionWildcard versionwildcard)
{
    auto pkg = AppID::Package::from_raw(package);

    for (const auto& appStore : registry->impl->appStores())
    {
        try
        {
            if (appStore->verifyPackage(pkg, registry))
            {
                auto app = appStore->findAppname(pkg, appwildcard, registry);
                auto ver = appStore->findVersion(pkg, app, registry);
                return AppID{pkg, app, ver};
            }
        }
        catch (std::runtime_error& e)
        {
            /* Normal, try another */
            continue;
        }
    }

    return {};
}

AppID AppID::discover(const std::shared_ptr<Registry>& registry,
                      const std::string& package,
                      const std::string& appname,
                      VersionWildcard versionwildcard)
{
    auto pkg = AppID::Package::from_raw(package);
    auto app = AppID::AppName::from_raw(appname);

    for (const auto& appStore : registry->impl->appStores())
    {
        try
        {
            if (appStore->verifyPackage(pkg, registry) && appStore->verifyAppname(pkg, app, registry))
            {
                auto ver = appStore->findVersion(pkg, app, registry);
                return AppID{pkg, app, ver};
            }
        }
        catch (std::runtime_error& e)
        {
            /* Normal, try another */
            continue;
        }
    }

    return {};
}

AppID AppID::discover(const std::string& package, const std::string& appname, const std::string& version)
{
    auto registry = Registry::getDefault();
    return discover(registry, package, appname, version);
}

AppID AppID::discover(const std::string& package, ApplicationWildcard appwildcard, VersionWildcard versionwildcard)
{
    auto registry = Registry::getDefault();
    return discover(registry, package, appwildcard, versionwildcard);
}

AppID AppID::discover(const std::string& package, const std::string& appname, VersionWildcard versionwildcard)
{
    auto registry = Registry::getDefault();
    return discover(registry, package, appname, versionwildcard);
}

enum class oom::Score : std::int32_t
{
    FOCUSED = 100,
    UNTRUSTED_HELPER = 200,
    PAUSED = 900,
};

const oom::Score oom::focused()
{
    return oom::Score::FOCUSED;
}

const oom::Score oom::paused()
{
    return oom::Score::PAUSED;
}

const oom::Score oom::fromLabelAndValue(std::int32_t value, const std::string& label)
{
    g_debug("Creating new OOM value type '%s' with a value of: '%d'", label.c_str(), value);

    if (value < static_cast<std::int32_t>(oom::Score::FOCUSED))
    {
        g_warning("The new OOM type '%s' is giving higher priority than focused apps!", label.c_str());
    }
    if (value > static_cast<std::int32_t>(oom::Score::PAUSED))
    {
        g_warning("The new OOM type '%s' is giving lower priority than paused apps!", label.c_str());
    }

    if (value < -1000 || value > 1000)
    {
        throw std::runtime_error("OOM type '" + label + "' is not in the valid range of [-1000, 1000] at " +
                                 std::to_string(value));
    }

    return static_cast<oom::Score>(value);
}

}  // namespace app_launch
}  // namespace ubuntu<|MERGE_RESOLUTION|>--- conflicted
+++ resolved
@@ -21,12 +21,6 @@
 #include "ubuntu-app-launch.h"
 }
 
-<<<<<<< HEAD
-#include "application-impl-legacy.h"
-#include "application-impl-libertine.h"
-#include "application-impl-snap.h"
-=======
->>>>>>> 6b7c0d65
 #include "application.h"
 #include "info-watcher.h"
 #include "jobs-base.h"
@@ -59,30 +53,12 @@
         registry->impl->jobs = jobs::manager::Base::determineFactory(registry);
     }
 
-<<<<<<< HEAD
-    if (app_impls::Snap::hasAppId(appid, registry))
-    {
-        return std::make_shared<app_impls::Snap>(appid, registry);
-    }
-    else if (app_impls::Libertine::hasAppId(appid, registry))
-    {
-        return std::make_shared<app_impls::Libertine>(appid.package, appid.appname, registry);
-    }
-    else if (app_impls::Legacy::hasAppId(appid, registry))
-    {
-        return std::make_shared<app_impls::Legacy>(appid.appname, registry);
-    }
-    else
-    {
-        throw std::runtime_error("Invalid app ID: " + std::string(appid));
-=======
     for (const auto& appStore : registry->impl->appStores())
     {
         if (appStore->hasAppId(appid, registry))
         {
             return appStore->create(appid, registry);
         }
->>>>>>> 6b7c0d65
     }
 
     throw std::runtime_error("Invalid app ID: " + std::string(appid));
@@ -200,40 +176,6 @@
     return package.value().empty() && appname.value().empty() && version.value().empty();
 }
 
-<<<<<<< HEAD
-/** Basically we're making our own VTable of static functions. Static
-    functions don't go in the normal VTables, so we can't use our class
-    inheritance here to help. So we're just packing these puppies into
-    a data structure and iterating over it. */
-struct DiscoverTools
-{
-    std::function<bool(const AppID::Package& package, const std::shared_ptr<Registry>& registry)> verifyPackage;
-    std::function<bool(
-        const AppID::Package& package, const AppID::AppName& appname, const std::shared_ptr<Registry>& registry)>
-        verifyAppname;
-    std::function<AppID::AppName(
-        const AppID::Package& package, AppID::ApplicationWildcard card, const std::shared_ptr<Registry>& registry)>
-        findAppname;
-    std::function<AppID::Version(
-        const AppID::Package& package, const AppID::AppName& appname, const std::shared_ptr<Registry>& registry)>
-        findVersion;
-    std::function<bool(const AppID& appid, const std::shared_ptr<Registry>& registry)> hasAppId;
-};
-
-/** The tools in order that they should be used */
-static const std::vector<DiscoverTools> discoverTools{
-    /* Snap */
-    {app_impls::Snap::verifyPackage, app_impls::Snap::verifyAppname, app_impls::Snap::findAppname,
-     app_impls::Snap::findVersion, app_impls::Snap::hasAppId},
-    /* Libertine */
-    {app_impls::Libertine::verifyPackage, app_impls::Libertine::verifyAppname, app_impls::Libertine::findAppname,
-     app_impls::Libertine::findVersion, app_impls::Libertine::hasAppId},
-    /* Legacy */
-    {app_impls::Legacy::verifyPackage, app_impls::Legacy::verifyAppname, app_impls::Legacy::findAppname,
-     app_impls::Legacy::findVersion, app_impls::Legacy::hasAppId}};
-
-=======
->>>>>>> 6b7c0d65
 AppID AppID::discover(const std::shared_ptr<Registry>& registry,
                       const std::string& package,
                       const std::string& appname,
