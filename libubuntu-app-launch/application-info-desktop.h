--- conflicted
+++ resolved
@@ -85,12 +85,6 @@
     Application::Info::UbuntuLifecycle _ubuntuLifecycle;
 };
 
-<<<<<<< HEAD
-} // namespace AppInfo
-} // namespace AppLaunch
-} // namespace Ubuntu
-=======
 }  // namespace AppInfo
 }  // namespace AppLaunch
-}  // namespace Ubuntu
->>>>>>> c350bb76
+}  // namespace Ubuntu