--- conflicted
+++ resolved
@@ -47,10 +47,7 @@
 
     std::string getInstance(const std::shared_ptr<app_info::Desktop>& desktop);
     virtual std::shared_ptr<Application::Instance> findInstance(const std::string& instanceid) = 0;
-<<<<<<< HEAD
     virtual std::shared_ptr<Application::Instance> findInstance(const pid_t& pid) = 0;
-=======
->>>>>>> 5b0d34fa
 
 protected:
     /** Pointer to the registry so we can ask it for things */
