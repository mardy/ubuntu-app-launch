--- conflicted
+++ resolved
@@ -94,12 +94,6 @@
     void pidListToDbus(const std::vector<pid_t>& pids, const std::string& signal);
 };
 
-<<<<<<< HEAD
-};  // namespace app_impls
-};  // namespace app_launch
-};  // namespace ubuntu
-=======
 }  // namespace app_impls
 }  // namespace app_launch
-}  // namespace ubuntu
->>>>>>> 8370c7bc
+}  // namespace ubuntu