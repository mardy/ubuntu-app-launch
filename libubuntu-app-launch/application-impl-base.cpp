--- conflicted
+++ resolved
@@ -157,12 +157,6 @@
     return std::make_shared<BaseInstance>(appIdStr);
 }
 
-<<<<<<< HEAD
-} // namespace app_impls
-} // namespace app_launch
-} // namespace ubuntu
-=======
 }  // namespace app_impls
 }  // namespace app_launch
-}  // namespace ubuntu
->>>>>>> c350bb76
+}  // namespace ubuntu