/*
 * Copyright © 2016 Canonical Ltd.
 *
 * This program is free software: you can redistribute it and/or modify it
 * under the terms of the GNU General Public License version 3, as published
 * by the Free Software Foundation.
 *
 * This program is distributed in the hope that it will be useful, but
 * WITHOUT ANY WARRANTY; without even the implied warranties of
 * MERCHANTABILITY, SATISFACTORY QUALITY, or FITNESS FOR A PARTICULAR
 * PURPOSE.  See the GNU General Public License for more details.
 *
 * You should have received a copy of the GNU General Public License along
 * with this program.  If not, see <http://www.gnu.org/licenses/>.
 *
 * Authors:
 *     Ted Gould <ted.gould@canonical.com>
 */

#include <algorithm>
#include <cerrno>
#include <cstring>
#include <map>
#include <numeric>

#include "application-impl-base.h"
<<<<<<< HEAD
#include "application-impl-legacy.h"
#include "application-impl-libertine.h"
#include "application-impl-snap.h"
#include "utils.h"
=======
#include "helpers.h"
>>>>>>> 6b7c0d65
#include "registry-impl.h"
#include "second-exec-core.h"

extern "C" {
#include "ubuntu-app-launch-trace.h"
}

namespace ubuntu
{
namespace app_launch
{
namespace app_impls
{

Base::Base(const std::shared_ptr<Registry>& registry)
    : _registry(registry)
{
    g_debug("Application construction:   %p", static_cast<void*>(this));
}

Base::~Base()
{
    g_debug("Application deconstruction: %p", static_cast<void*>(this));
}

<<<<<<< HEAD
/* Put all the logic into a function so that we can deal have a simple
   function to deal with each subtype */
template <typename T>
void watcher_append_list(const std::shared_ptr<Registry>& reg, std::list<std::shared_ptr<info_watcher::Base>>& list)
{
    auto watcher = T::createInfoWatcher(reg);

    if (watcher)
    {
        list.push_back(watcher);
    }
}

/* This little template makes it so that we can take a list, but
   then break it down to calls to the base function. */
template <typename T, typename T2, typename... TArgs>
void watcher_append_list(const std::shared_ptr<Registry>& reg, std::list<std::shared_ptr<info_watcher::Base>>& list)
{
    watcher_append_list<T>(reg, list);
    watcher_append_list<T2, TArgs...>(reg, list);
}

/** Builds an info watcher from each subclass and returns the list of
    them to the registry */
std::list<std::shared_ptr<info_watcher::Base>> Base::createInfoWatchers(const std::shared_ptr<Registry>& reg)
{
    std::list<std::shared_ptr<info_watcher::Base>> retval;

    watcher_append_list<app_impls::Legacy, app_impls::Libertine, app_impls::Snap>(reg, retval);

    return retval;
}

=======
>>>>>>> 6b7c0d65
bool Base::hasInstances()
{
    return !instances().empty();
}

/** Function to create all the standard environment variables that we're
    building for everyone. Mostly stuff involving paths.

    \param package Name of the package
    \param pkgdir Directory that the package lives in
*/
std::list<std::pair<std::string, std::string>> Base::confinedEnv(const std::string& package, const std::string& pkgdir)
{
    std::list<std::pair<std::string, std::string>> retval{{"UBUNTU_APPLICATION_ISOLATION", "1"}};

    /* C Funcs can return null, which offends std::string */
    auto cset = [&retval](const gchar* key, const gchar* value) {
        if (value != nullptr)
        {
            g_debug("Setting '%s' to '%s'", key, value);
            retval.emplace_back(std::make_pair(key, value));
        }
    };

    cset("XDG_CACHE_HOME", g_get_user_cache_dir());
    cset("XDG_CONFIG_HOME", g_get_user_config_dir());
    cset("XDG_DATA_HOME", g_get_user_data_dir());
    cset("XDG_RUNTIME_DIR", g_get_user_runtime_dir());

    /* Add the application's dir to the list of sources for data */
    gchar* basedatadirs = g_strjoinv(":", (gchar**)g_get_system_data_dirs());
    gchar* datadirs = g_strjoin(":", pkgdir.c_str(), basedatadirs, nullptr);
    cset("XDG_DATA_DIRS", datadirs);
    g_free(datadirs);
    g_free(basedatadirs);

    /* Set TMPDIR to something sane and application-specific */
    gchar* tmpdir = g_strdup_printf("%s/confined/%s", g_get_user_runtime_dir(), package.c_str());
    cset("TMPDIR", tmpdir);
    g_debug("Creating '%s'", tmpdir);
    g_mkdir_with_parents(tmpdir, 0700);
    g_free(tmpdir);

    /* Do the same for nvidia */
    gchar* nv_shader_cachedir = g_strdup_printf("%s/%s", g_get_user_cache_dir(), package.c_str());
    cset("__GL_SHADER_DISK_CACHE_PATH", nv_shader_cachedir);
    g_free(nv_shader_cachedir);

    return retval;
}

/** Generates an instance string based on the clock if we're a multi-instance
    application. */
std::string Base::getInstance(const std::shared_ptr<app_info::Desktop>& desktop) const
{
    if (!desktop)
    {
        g_warning("Invalid desktop file passed to getInstance");
        return {};
    }

    if (desktop->singleInstance())
    {
        return {};
    }
    else
    {
        return std::to_string(g_get_real_time());
    }
}

std::shared_ptr<Application::Instance> Base::findInstance(const pid_t& pid)
{
    for (auto instance : instances())
    {
        if (instance->hasPid(pid))
        {
            return instance;
        }
    }
    return nullptr;
}

}  // namespace app_impls
}  // namespace app_launch
}  // namespace ubuntu<|MERGE_RESOLUTION|>--- conflicted
+++ resolved
@@ -24,14 +24,7 @@
 #include <numeric>
 
 #include "application-impl-base.h"
-<<<<<<< HEAD
-#include "application-impl-legacy.h"
-#include "application-impl-libertine.h"
-#include "application-impl-snap.h"
 #include "utils.h"
-=======
-#include "helpers.h"
->>>>>>> 6b7c0d65
 #include "registry-impl.h"
 #include "second-exec-core.h"
 
@@ -57,42 +50,6 @@
     g_debug("Application deconstruction: %p", static_cast<void*>(this));
 }
 
-<<<<<<< HEAD
-/* Put all the logic into a function so that we can deal have a simple
-   function to deal with each subtype */
-template <typename T>
-void watcher_append_list(const std::shared_ptr<Registry>& reg, std::list<std::shared_ptr<info_watcher::Base>>& list)
-{
-    auto watcher = T::createInfoWatcher(reg);
-
-    if (watcher)
-    {
-        list.push_back(watcher);
-    }
-}
-
-/* This little template makes it so that we can take a list, but
-   then break it down to calls to the base function. */
-template <typename T, typename T2, typename... TArgs>
-void watcher_append_list(const std::shared_ptr<Registry>& reg, std::list<std::shared_ptr<info_watcher::Base>>& list)
-{
-    watcher_append_list<T>(reg, list);
-    watcher_append_list<T2, TArgs...>(reg, list);
-}
-
-/** Builds an info watcher from each subclass and returns the list of
-    them to the registry */
-std::list<std::shared_ptr<info_watcher::Base>> Base::createInfoWatchers(const std::shared_ptr<Registry>& reg)
-{
-    std::list<std::shared_ptr<info_watcher::Base>> retval;
-
-    watcher_append_list<app_impls::Legacy, app_impls::Libertine, app_impls::Snap>(reg, retval);
-
-    return retval;
-}
-
-=======
->>>>>>> 6b7c0d65
 bool Base::hasInstances()
 {
     return !instances().empty();
