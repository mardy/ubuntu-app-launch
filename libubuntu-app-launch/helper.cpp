/*
 * Copyright © 2016-2017 Canonical Ltd.
 *
 * This program is free software: you can redistribute it and/or modify it
 * under the terms of the GNU General Public License version 3, as published
 * by the Free Software Foundation.
 *
 * This program is distributed in the hope that it will be useful, but
 * WITHOUT ANY WARRANTY; without even the implied warranties of
 * MERCHANTABILITY, SATISFACTORY QUALITY, or FITNESS FOR A PARTICULAR
 * PURPOSE.  See the GNU General Public License for more details.
 *
 * You should have received a copy of the GNU General Public License along
 * with this program.  If not, see <http://www.gnu.org/licenses/>.
 *
 * Authors:
 *     Ted Gould <ted.gould@canonical.com>
 */

#include <algorithm>
#include <list>
#include <numeric>

#include <unity/util/GObjectMemory.h>
#include <unity/util/GlibMemory.h>
#include <unity/util/ResourcePtr.h>

#include "helper-impl.h"
#include "registry-impl.h"
#include "signal-unsubscriber.h"

#include "ubuntu-app-launch.h"

extern "C" {
#include "proxy-socket-demangler.h"
#include <gio/gunixfdlist.h>
}

using namespace unity::util;

namespace ubuntu
{
namespace app_launch
{
namespace helper_impls
{

/**********************
 * Instance
 **********************/

BaseInstance::BaseInstance(const Helper::Type& type, const std::shared_ptr<jobs::instance::Base>& inst)
    : impl{inst}
    , type_(type)
{
}

BaseInstance::BaseInstance(const Helper::Type& type, const std::shared_ptr<Application::Instance>& inst)
    : impl{std::dynamic_pointer_cast<jobs::instance::Base>(inst)}
    , type_(type)
{
}

bool BaseInstance::isRunning()
{
    return impl->isRunning();
}

void BaseInstance::stop()
{
    impl->stop();
}

/**********************
 * Helper Class
 **********************/

Base::Base(const Helper::Type& type, const AppID& appid, const std::shared_ptr<Registry::Impl>& registry)
    : _type(type)
    , _appid(appid)
    , registry_(registry)
{
}

AppID Base::appId() const
{
    return _appid;
}

bool Base::hasInstances()
{
    return instances().size() > 0;
}

std::vector<std::shared_ptr<Helper::Instance>> Base::instances()
{
    auto insts = registry_->jobs->instances(_appid, _type.value());
    std::vector<std::shared_ptr<Helper::Instance>> wrapped{insts.size()};

    std::transform(insts.begin(), insts.end(), wrapped.begin(), [this](std::shared_ptr<jobs::instance::Base>& inst) {
        return std::make_shared<BaseInstance>(_type, inst);
    });

    return wrapped;
}

/** Find an instance that we already know the ID of */
std::shared_ptr<Helper::Instance> Base::existingInstance(const std::string& instanceid)
{
    auto appinst = registry_->jobs->existing(_appid, _type.value(), instanceid, {});

    return std::make_shared<BaseInstance>(_type, appinst);
}

std::string genInstanceId()
{
    return std::to_string(g_get_real_time());
}

std::vector<Application::URL> appURL(const std::vector<Helper::URL>& in)
{
    std::vector<Application::URL> out;

    for (const auto& hurl : in)
    {
        out.push_back(Application::URL::from_raw(hurl.value()));
    }

    return out;
}

/** Sets up the executable environment variable based on the appid and
 *  the type of helper. We look for the exec-tool, but if we can't find
 *  it we're cool with that and we just execute the helper. If we do find
 *  an exec-tool we'll use that to fill in the parameters. For legacy appid's
 *  we'll allow the exec-tool to set everything. */
std::list<std::pair<std::string, std::string>> Base::defaultEnv()
{
    std::list<std::pair<std::string, std::string>> envs{};
    auto csnapenv = getenv("SNAP");
    std::string helperpath;
    if (csnapenv != nullptr)
    {
        helperpath = std::string{csnapenv} + "/" HELPER_EXEC_TOOL_DIR "/" + _type.value() + "/exec-tool";
    }
    else
    {
        helperpath = HELPER_EXEC_TOOL_DIR "/" + _type.value() + "/exec-tool";
    }

    std::list<std::string> exec;
    /* We have an exec tool that'll give us params */
    if (g_file_test(helperpath.c_str(), G_FILE_TEST_IS_EXECUTABLE))
    {
        const char* chelperenv = getenv("UBUNTU_APP_LAUNCH_HELPER_HELPER");
        if (chelperenv == nullptr)
        {
            chelperenv = HELPER_HELPER_TOOL;
        }

        if (csnapenv != nullptr)
        {
            exec.push_back(std::string{csnapenv} + "/" + chelperenv);
        }
        else
        {
            exec.push_back(std::string{"/"} + chelperenv);
        }
        exec.push_back(helperpath);
    }
    else
    {
        if (_appid.package.value().empty())
        {
            throw std::runtime_error{
                "Executing a helper that isn't package, but doesn't have an exec-tool. We can't do that. Sorry. Bad "
                "things will happen."};
        }
    }

    /* This is kinda hard coded for snaps right now, we don't have
     * another posibility today other than really custom stuff. But
     * if we do, we'll need to abstract this. */
    /* Insert package executable */
    if (!_appid.package.value().empty())
    {
        std::string snapdir{"/snap/bin/"};

        if (_appid.package.value() == _appid.appname.value())
        {
            exec.push_back(snapdir + _appid.package.value());
        }
        else
        {
            exec.push_back(snapdir + _appid.package.value() + "." + _appid.appname.value());
        }
    }

    exec.push_back("--");
    exec.push_back("%U");

    envs.emplace_back(
        std::make_pair("APP_EXEC", std::accumulate(exec.begin(), exec.end(), std::string{},
                                                   [](const std::string& accum, const std::string& addon) {
                                                       return accum.empty() ? addon : accum + " " + addon;
                                                   })));

    envs.emplace_back(std::make_pair("HELPER_TYPE", _type.value()));

    return envs;
}

std::shared_ptr<Helper::Instance> Base::launch(std::vector<Helper::URL> urls)
{
    auto defaultenv = defaultEnv();
    std::function<std::list<std::pair<std::string, std::string>>()> envfunc = [defaultenv]() { return defaultenv; };

<<<<<<< HEAD
    return std::make_shared<BaseInstance>(
        _type,
        _registry->impl->jobs->launch(_appid, _type.value(), genInstanceId(), appURL(urls),
                                      jobs::manager::launchMode::STANDARD, envfunc));
=======
    return std::make_shared<BaseInstance>(registry_->jobs->launch(_appid, _type.value(), genInstanceId(), appURL(urls),
                                                                  jobs::manager::launchMode::STANDARD, envfunc));
>>>>>>> 0e62076d
}

class MirFDProxy
{
public:
    std::shared_ptr<Registry::Impl> reg_;
    ResourcePtr<int, void (*)(int)> mirfd;
    std::shared_ptr<proxySocketDemangler> skel;
    ManagedSignalConnection<proxySocketDemangler> handle;
    std::string path;
    std::string name;
    guint timeout{0};

    MirFDProxy(MirPromptSession* session, const AppID& appid, const std::shared_ptr<Registry::Impl>& reg)
        : reg_(reg)
        , mirfd(0,
                [](int fp) {
                    if (fp != 0)
                        close(fp);
                })
        , handle(SignalUnsubscriber<proxySocketDemangler>{})
        , name(g_dbus_connection_get_unique_name(reg->_dbus.get()))
    {
        if (appid.empty())
        {
            throw std::runtime_error{"Invalid AppID"};
        }

        /* Get the Mir FD */
        std::promise<int> promise;
        mir_prompt_session_new_fds_for_prompt_providers(
            session, 1,
            [](MirPromptSession* session, size_t count, int const* fdin, void* user_data) {
                auto promise = static_cast<std::promise<int>*>(user_data);

                if (count != 1)
                {
                    g_warning("Mir trusted session returned %d FDs instead of one", (int)count);
                    promise->set_value(0);
                    return;
                }

                promise->set_value(fdin[0]);
            },
            &promise);

        mirfd.reset(promise.get_future().get());

        if (mirfd.get() == 0)
        {
            throw std::runtime_error{"Unable to Mir FD from Prompt Session"};
        }

        /* Setup the DBus interface */
        std::tie(skel, handle, path) = reg->thread.executeOnThread<std::tuple<
            std::shared_ptr<proxySocketDemangler>, ManagedSignalConnection<proxySocketDemangler>, std::string>>(
            [this, appid, reg]() {
                auto skel = share_gobject(proxy_socket_demangler_skeleton_new());
                auto handle = managedSignalConnection<proxySocketDemangler>(
                    g_signal_connect(G_OBJECT(skel.get()), "handle-get-mir-socket", G_CALLBACK(staticProxyCb), this),
                    skel);

                /* Find a path to export on */
                auto dbusAppid = dbusSafe(std::string{appid});
                std::string path;

                while (path.empty())
                {
                    GError* error = nullptr;
                    std::string tryname = "/com/canonical/UbuntuAppLaunch/" + dbusAppid + "/" + std::to_string(rand());

                    g_dbus_interface_skeleton_export(G_DBUS_INTERFACE_SKELETON(skel.get()), reg->_dbus.get(),
                                                     tryname.c_str(), &error);

                    if (error == nullptr)
                    {
                        path = tryname;
                    }
                    else
                    {
                        if (!g_error_matches(error, G_DBUS_ERROR, G_DBUS_ERROR_OBJECT_PATH_IN_USE))
                        {
                            std::string message = "Unable to export Mir trusted proxy: " + std::string{error->message};
                            g_clear_error(&error);
                            throw std::runtime_error{message};
                        }
                        g_clear_error(&error);
                    }
                }

                return std::make_tuple(skel, std::move(handle), path);
            });
    }

    ~MirFDProxy()
    {
        g_debug("Mir Prompt Proxy shutdown");
        g_dbus_interface_skeleton_unexport(G_DBUS_INTERFACE_SKELETON(skel.get()));
    }

    void setTimeout(guint timeoutin)
    {
        timeout = timeoutin;
    }

    static std::string dbusSafe(const std::string& in)
    {
        std::string out = in;
        std::transform(out.begin(), out.end(), out.begin(), [](char in) { return std::isalpha(in) ? in : '_'; });
        return out;
    }

    bool proxyCb(GDBusMethodInvocation* invocation)
    {
        if (mirfd.get() == 0)
        {
            g_warning("Mir FD proxy called with no FDs!");
            return false;
        }

        GError* error = nullptr;
        std::unique_ptr<GUnixFDList, decltype(&g_object_unref)> list(g_unix_fd_list_new(), &g_object_unref);
        g_unix_fd_list_append(list.get(), mirfd.get(), &error);

        if (error != nullptr)
        {
            g_warning("Unable to pass FD %d: %s", mirfd.get(), error->message);
            g_error_free(error);
            return false;
        }

        /* Index into fds */
        auto handle = g_variant_new_handle(0);
        auto tuple = g_variant_new_tuple(&handle, 1);
        g_dbus_method_invocation_return_value_with_unix_fd_list(invocation, tuple, list.get());
        mirfd.dealloc();

        /* Remove the timeout on the mainloop */
        auto reg = reg_;
        auto timeoutlocal = timeout;

        reg->thread.executeOnThread([reg, timeoutlocal]() { reg->thread.removeSource(timeoutlocal); });

        return true;
    }

    static gboolean staticProxyCb(GObject* obj, GDBusMethodInvocation* invocation, gpointer user_data)
    {
        return static_cast<MirFDProxy*>(user_data)->proxyCb(invocation) ? TRUE : FALSE;
    }

    std::string getPath()
    {
        return path;
    }

    std::string getName()
    {
        return name;
    }
};

std::shared_ptr<Helper::Instance> Base::launch(MirPromptSession* session, std::vector<Helper::URL> urls)
{
    std::shared_ptr<MirFDProxy> proxy;
    try
    {
        proxy = std::make_shared<MirFDProxy>(session, _appid, registry_);
    }
    catch (std::runtime_error& e)
    {
        g_warning("Error setting up Mir FD Proxy: %s", e.what());
        return {};
    }

    auto defaultenvs = defaultEnv();
    std::function<std::list<std::pair<std::string, std::string>>()> envfunc = [defaultenvs, proxy]() {
        auto envs = defaultenvs;

        envs.emplace_back(std::make_pair("UBUNTU_APP_LAUNCH_DEMANGLE_PATH", proxy->getPath()));
        envs.emplace_back(std::make_pair("UBUNTU_APP_LAUNCH_DEMANGLE_NAME", proxy->getName()));

        return envs;
    };

    /* This will maintain a reference to the proxy for two
       seconds. And then it'll be dropped. */
    proxy->setTimeout(registry_->thread.timeout(std::chrono::seconds{2}, [proxy]() { g_debug("Mir Proxy Timeout"); }));

<<<<<<< HEAD
    return std::make_shared<BaseInstance>(
        _type,
        _registry->impl->jobs->launch(_appid, _type.value(), genInstanceId(), appURL(urls),
                                      jobs::manager::launchMode::STANDARD, envfunc));
=======
    return std::make_shared<BaseInstance>(registry_->jobs->launch(_appid, _type.value(), genInstanceId(), appURL(urls),
                                                                  jobs::manager::launchMode::STANDARD, envfunc));
>>>>>>> 0e62076d
}

}  // namespace helper_impl

/***************************/
/* Helper Public Functions */
/***************************/

std::shared_ptr<Helper> Helper::create(Type type, AppID appid, std::shared_ptr<Registry> registry)
{
    return registry->impl->createHelper(type, appid);
}

bool Helper::operator==(const Helper& b) const
{
    auto ja = dynamic_cast<const helper_impls::Base*>(this);
    auto jb = dynamic_cast<const helper_impls::Base*>(&b);

    return ja->appId() == jb->appId() && ja->getType() == jb->getType();
}

bool Helper::operator!=(const Helper& b) const
{
    auto ja = dynamic_cast<const helper_impls::Base*>(this);
    auto jb = dynamic_cast<const helper_impls::Base*>(&b);

    return ja->appId() != jb->appId() || ja->getType() != jb->getType();
}

bool Helper::Instance::operator==(const Helper::Instance& b) const
{
    auto ja = dynamic_cast<const helper_impls::BaseInstance*>(this);
    auto jb = dynamic_cast<const helper_impls::BaseInstance*>(&b);

    return ja->getAppId() == jb->getAppId() &&         /* AppID */
           ja->getType() == jb->getType() &&           /* Type */
           ja->getInstanceId() == jb->getInstanceId(); /* Instance ID */
}

bool Helper::Instance::operator!=(const Helper::Instance& b) const
{
    auto ja = dynamic_cast<const helper_impls::BaseInstance*>(this);
    auto jb = dynamic_cast<const helper_impls::BaseInstance*>(&b);

    return ja->getAppId() != jb->getAppId() ||         /* AppID */
           ja->getType() != jb->getType() ||           /* Type */
           ja->getInstanceId() != jb->getInstanceId(); /* Instance ID */
}

/* Hardcore socket stuff */
#include <sys/socket.h>
#include <sys/types.h>
#include <sys/un.h>

void Helper::setExec(std::vector<std::string> exec)
{
    auto cenv = getenv("UBUNTU_APP_LAUNCH_HELPER_EXECTOOL_SETEXEC_SOCKET");
    if (cenv == nullptr)
    {
        throw std::runtime_error{"Unable to find a socket to write exec information to."};
    }

    class SmartSocket
    {
    public:
        int fd;
        SmartSocket()
            : fd(socket(AF_UNIX, SOCK_STREAM, 0))
        {
        }
        ~SmartSocket()
        {
            close(fd);
        }
    };

    SmartSocket sock;
    if (sock.fd <= 0)
    {
        throw std::runtime_error{"Unable to create socket to systemd-helper-helper"};
    }

    struct sockaddr_un socketaddr = {0};
    socketaddr.sun_family = AF_UNIX;
    strncpy(socketaddr.sun_path, cenv, sizeof(socketaddr.sun_path) - 1);
    socketaddr.sun_path[0] = 0;

    if (connect(sock.fd, (const struct sockaddr*)&socketaddr, sizeof(struct sockaddr_un)) < 0)
    {
        throw std::runtime_error{"Unable to connecto to socket of systemd-helper-helper"};
    }

    for (const auto& item : exec)
    {
        auto citem = item.c_str();
        int writesize = write(sock.fd, citem, strlen(citem) + 1);

        if (writesize <= 0)
        {
            throw std::runtime_error{"Error writing to systemd-helper-helper socket"};
        }
    }
}

}  // namespace app_launch
}  // namespace ubuntu<|MERGE_RESOLUTION|>--- conflicted
+++ resolved
@@ -215,15 +215,9 @@
     auto defaultenv = defaultEnv();
     std::function<std::list<std::pair<std::string, std::string>>()> envfunc = [defaultenv]() { return defaultenv; };
 
-<<<<<<< HEAD
-    return std::make_shared<BaseInstance>(
-        _type,
-        _registry->impl->jobs->launch(_appid, _type.value(), genInstanceId(), appURL(urls),
-                                      jobs::manager::launchMode::STANDARD, envfunc));
-=======
-    return std::make_shared<BaseInstance>(registry_->jobs->launch(_appid, _type.value(), genInstanceId(), appURL(urls),
+    return std::make_shared<BaseInstance>(_type,
+                                          registry_->jobs->launch(_appid, _type.value(), genInstanceId(), appURL(urls),
                                                                   jobs::manager::launchMode::STANDARD, envfunc));
->>>>>>> 0e62076d
 }
 
 class MirFDProxy
@@ -413,15 +407,9 @@
        seconds. And then it'll be dropped. */
     proxy->setTimeout(registry_->thread.timeout(std::chrono::seconds{2}, [proxy]() { g_debug("Mir Proxy Timeout"); }));
 
-<<<<<<< HEAD
-    return std::make_shared<BaseInstance>(
-        _type,
-        _registry->impl->jobs->launch(_appid, _type.value(), genInstanceId(), appURL(urls),
-                                      jobs::manager::launchMode::STANDARD, envfunc));
-=======
-    return std::make_shared<BaseInstance>(registry_->jobs->launch(_appid, _type.value(), genInstanceId(), appURL(urls),
+    return std::make_shared<BaseInstance>(_type,
+                                          registry_->jobs->launch(_appid, _type.value(), genInstanceId(), appURL(urls),
                                                                   jobs::manager::launchMode::STANDARD, envfunc));
->>>>>>> 0e62076d
 }
 
 }  // namespace helper_impl
