--- conflicted
+++ resolved
@@ -134,62 +134,6 @@
 		g_warning("Unable to start app '%s': %s", appid, e.what());
 		return FALSE;
 	}
-<<<<<<< HEAD
-=======
-
-	if (test) {
-		g_variant_builder_add_value(&builder, g_variant_new_string("QT_LOAD_TESTABILITY=1"));
-	}
-
-	int timeout = 1;
-	if (ubuntu::app_launch::Registry::Impl::isWatchingAppStarting()) {
-		timeout = 0;
-	}
-
-	gboolean setup_complete = FALSE;
-	if (click) {
-		setup_complete = click_task_setup(con, appid, (EnvHandle*)&builder, timeout);
-	} else {
-		setup_complete = desktop_task_setup(con, appid, (EnvHandle*)&builder, libertine, timeout);
-	}
-
-	if (setup_complete) {
-		g_variant_builder_close(&builder);
-		g_variant_builder_add_value(&builder, g_variant_new_boolean(TRUE));
-	
-		/* Call the job start function */
-		g_dbus_connection_call(con,
-		                       DBUS_SERVICE_UPSTART,
-		                       jobpath,
-		                       DBUS_INTERFACE_UPSTART_JOB,
-		                       "Start",
-		                       g_variant_builder_end(&builder),
-		                       NULL,
-		                       G_DBUS_CALL_FLAGS_NONE,
-		                       -1,
-		                       cancel, /* cancelable */
-		                       application_start_cb,
-		                       app_start_data);
-
-		ual_tracepoint(libual_start_message_sent, appid);
-	} else {
-		g_variant_builder_clear(&builder);
-	}
-
-	return setup_complete;
-}
-
-gboolean
-ubuntu_app_launch_start_application (const gchar * appid, const gchar * const * uris)
-{
-	GDBusConnection * con = g_bus_get_sync(G_BUS_TYPE_SESSION, NULL, NULL);
-	g_return_val_if_fail(con != NULL, FALSE);
-
-	auto coreret = start_application_core(con, nullptr, appid, uris, FALSE);
-
-	g_object_unref(con);
-	return coreret;
->>>>>>> fd7d25d9
 }
 
 gboolean
