/*
 * Copyright © 2017 Canonical Ltd.
 *
 * This program is free software: you can redistribute it and/or modify it
 * under the terms of the GNU General Public License version 3, as published
 * by the Free Software Foundation.
 *
 * This program is distributed in the hope that it will be useful, but
 * WITHOUT ANY WARRANTY; without even the implied warranties of
 * MERCHANTABILITY, SATISFACTORY QUALITY, or FITNESS FOR A PARTICULAR
 * PURPOSE.  See the GNU General Public License for more details.
 *
 * You should have received a copy of the GNU General Public License along
 * with this program.  If not, see <http://www.gnu.org/licenses/>.
 *
 * Authors:
 *     Ted Gould <ted.gould@canonical.com>
 */

#include "info-watcher.h"

namespace ubuntu
{
namespace app_launch
{
namespace info_watcher
{

<<<<<<< HEAD
Base::Base(const std::shared_ptr<Registry>& registry)
=======
Base::Base(const Registry& registry)
>>>>>>> c4275401
    : registry_(registry)
{
}

}  // namespace info_watcher
}  // namespace app_launch
}  // namespace ubuntu<|MERGE_RESOLUTION|>--- conflicted
+++ resolved
@@ -26,11 +26,7 @@
 namespace info_watcher
 {
 
-<<<<<<< HEAD
-Base::Base(const std::shared_ptr<Registry>& registry)
-=======
 Base::Base(const Registry& registry)
->>>>>>> c4275401
     : registry_(registry)
 {
 }
