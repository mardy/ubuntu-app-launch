/*
 * Copyright © 2016 Canonical Ltd.
 *
 * This program is free software: you can redistribute it and/or modify it
 * under the terms of the GNU General Public License version 3, as published
 * by the Free Software Foundation.
 *
 * This program is distributed in the hope that it will be useful, but
 * WITHOUT ANY WARRANTY; without even the implied warranties of
 * MERCHANTABILITY, SATISFACTORY QUALITY, or FITNESS FOR A PARTICULAR
 * PURPOSE.  See the GNU General Public License for more details.
 *
 * You should have received a copy of the GNU General Public License along
 * with this program.  If not, see <http://www.gnu.org/licenses/>.
 *
 * Authors:
 *     Ted Gould <ted.gould@canonical.com>
 */

#include "application-impl-libertine.h"
#include "libertine.h"
#include "registry-impl.h"

namespace ubuntu
{
namespace app_launch
{
namespace app_impls
{

Libertine::Libertine(const AppID::Package& container,
                     const AppID::AppName& appname,
                     const std::shared_ptr<Registry>& registry)
    : Base(registry)
    , _container(container)
    , _appname(appname)
{
    auto gcontainer_path = libertine_container_path(container.value().c_str());
    if (gcontainer_path != nullptr)
    {
        _container_path = gcontainer_path;
        g_free(gcontainer_path);
    }

    if (!_keyfile)
    {
        auto system_app_path = g_build_filename(_container_path.c_str(), "usr", "share", nullptr);
        _basedir = system_app_path;
        g_free(system_app_path);

        _keyfile = findDesktopFile(_basedir, "applications", appname.value() + ".desktop");
    }

    if (!_keyfile)
    {
        auto container_home_path = libertine_container_home_path(container.value().c_str());
        auto local_app_path = g_build_filename(container_home_path, ".local", "share", nullptr);
        _basedir = local_app_path;
        g_free(local_app_path);
        g_free(container_home_path);

        _keyfile = findDesktopFile(_basedir, "applications", appname.value() + ".desktop");
    }

    if (!_keyfile)
        throw std::runtime_error{"Unable to find a keyfile for application '" + appname.value() + "' in container '" +
                                 container.value() + "'"};
}

std::shared_ptr<GKeyFile> Libertine::keyfileFromPath(const std::string& pathname)
{
    std::shared_ptr<GKeyFile> keyfile(g_key_file_new(), [](GKeyFile* keyfile) {
        if (keyfile != nullptr)
        {
            g_key_file_free(keyfile);
        }
    });
    GError* error = nullptr;

    g_key_file_load_from_file(keyfile.get(), pathname.c_str(), G_KEY_FILE_NONE, &error);

    if (error != nullptr)
    {
        g_error_free(error);
        return {};
    }

    return keyfile;
}

std::shared_ptr<GKeyFile> Libertine::findDesktopFile(const std::string& basepath,
                                                     const std::string& subpath,
                                                     const std::string& filename)
{
    auto fullpath = g_build_filename(basepath.c_str(), subpath.c_str(), filename.c_str(), nullptr);
    std::string sfullpath(fullpath);
    g_free(fullpath);

    if (g_file_test(sfullpath.c_str(), G_FILE_TEST_IS_REGULAR))
    {
        return keyfileFromPath(sfullpath);
    }

    GError* error = nullptr;
    auto dirpath = g_build_filename(basepath.c_str(), subpath.c_str(), nullptr);
    GDir* dir = g_dir_open(dirpath, 0, &error);
<<<<<<< HEAD
    if (error != NULL)
=======
    if (error != nullptr)
>>>>>>> bf117ec8
    {
        g_error_free(error);
        g_free(dirpath);
        return {};
    }
    g_free(dirpath);

    const gchar* file;
    while ((file = g_dir_read_name(dir)) != nullptr)
    {
        auto new_subpath = g_build_filename(subpath.c_str(), file, nullptr);
        auto new_fullpath = g_build_filename(basepath.c_str(), new_subpath, nullptr);
        if (g_file_test(new_fullpath, G_FILE_TEST_IS_DIR))
        {
            auto desktop_file = findDesktopFile(basepath, new_subpath, filename);

            if (desktop_file)
            {
                g_free(new_fullpath);
                g_free(new_subpath);
                g_dir_close(dir);
                return desktop_file;
            }
        }
        g_free(new_fullpath);
        g_free(new_subpath);
    }
    g_dir_close(dir);

    return {};
}

/** Checks the AppID by making sure the version is "0.0" and then
    calling verifyAppname() to check the rest.

    \param appid AppID to check
    \param registry persistent connections to use
*/
bool Libertine::hasAppId(const AppID& appid, const std::shared_ptr<Registry>& registry)
{
    try
    {
        if (appid.version.value() != "0.0")
        {
            return false;
        }

        return verifyAppname(appid.package, appid.appname, registry);
    }
    catch (std::runtime_error& e)
    {
        return false;
    }
}

/** Verify a package name by getting the list of containers from
    liblibertine and ensuring it is in that list.

    \param package Container name
    \param registry persistent connections to use
*/
bool Libertine::verifyPackage(const AppID::Package& package, const std::shared_ptr<Registry>& registry)
{
    auto containers = std::shared_ptr<gchar*>(libertine_list_containers(), g_strfreev);

    for (int i = 0; containers.get()[i] != nullptr; i++)
    {
        auto container = containers.get()[i];
        if (container == package.value())
        {
            return true;
        }
    }

    return false;
}

/** Gets the list of applications from the container using liblibertine
    and see if @appname is in that list.

    \param package Container name
    \param appname Application name to look for
    \param registry persistent connections to use
*/
bool Libertine::verifyAppname(const AppID::Package& package,
                              const AppID::AppName& appname,
                              const std::shared_ptr<Registry>& registry)
{
    auto apps = std::shared_ptr<gchar*>(libertine_list_apps_for_container(package.value().c_str()), g_strfreev);

    for (int i = 0; apps.get()[i] != nullptr; i++)
    {
        auto appid = AppID::parse(apps.get()[i]);
        if (appid.appname.value() == appname.value())
        {
            return true;
        }
    }

    return false;
}

/** We don't really have a way to implement this for Libertine, any
    search wouldn't really make sense. We just throw an error.

    \param package Container name
    \param card Application search paths
    \param registry persistent connections to use
*/
AppID::AppName Libertine::findAppname(const AppID::Package& package,
                                      AppID::ApplicationWildcard card,
                                      const std::shared_ptr<Registry>& registry)
{
    throw std::runtime_error("Legacy apps can't be discovered by package");
}

/** Function to return "0.0"

    \param package Container name (unused)
    \param appname Application name (unused)
    \param registry persistent connections to use (unused)
*/
AppID::Version Libertine::findVersion(const AppID::Package& package,
                                      const AppID::AppName& appname,
                                      const std::shared_ptr<Registry>& registry)
{
    return AppID::Version::from_raw("0.0");
}

std::list<std::shared_ptr<Application>> Libertine::list(const std::shared_ptr<Registry>& registry)
{
    std::list<std::shared_ptr<Application>> applist;

    auto containers = std::shared_ptr<gchar*>(libertine_list_containers(), g_strfreev);

    for (int i = 0; containers.get()[i] != nullptr; i++)
    {
        auto container = containers.get()[i];
        auto apps = std::shared_ptr<gchar*>(libertine_list_apps_for_container(container), g_strfreev);

        for (int j = 0; apps.get()[j] != nullptr; j++)
        {
            try
            {
                auto appid = AppID::parse(apps.get()[j]);
                auto sapp = std::make_shared<Libertine>(appid.package, appid.appname, registry);
                applist.emplace_back(sapp);
            }
            catch (std::runtime_error& e)
            {
                g_debug("Unable to create application for libertine appname '%s': %s",
                        apps.get()[j], e.what());
            }
        }
    }

    return applist;
}

std::shared_ptr<Application::Info> Libertine::info()
{
    if (!appinfo_)
    {
        appinfo_ = std::make_shared<app_info::Desktop>(_keyfile, _basedir, _container_path,
                                                       app_info::DesktopFlags::XMIR_DEFAULT, _registry);
    }
    return appinfo_;
}

std::vector<std::shared_ptr<Application::Instance>> Libertine::instances()
{
    auto vbase = _registry->impl->jobs->instances(appId(), "application-legacy");
    return std::vector<std::shared_ptr<Application::Instance>>(vbase.begin(), vbase.end());
}

/** Grabs all the environment variables for the application to
    launch in. It sets up the confinement ones and then adds in
    the APP_EXEC line and whether to use XMir.

    This function adds 'libertine-launch' at the beginning of the
    Exec line with the container name as a parameter. The command
    can be overridden with the UBUNTU_APP_LAUNCH_LIBERTINE_LAUNCH
    environment variable.
*/
std::list<std::pair<std::string, std::string>> Libertine::launchEnv()
{
    std::list<std::pair<std::string, std::string>> retval;

    info();

    retval.emplace_back(std::make_pair("APP_XMIR_ENABLE", appinfo_->xMirEnable().value() ? "1" : "0"));

    /* The container is our confinement */
    retval.emplace_back(std::make_pair("APP_EXEC_POLICY", "unconfined"));

    auto libertine_launch = g_getenv("UBUNTU_APP_LAUNCH_LIBERTINE_LAUNCH");
    if (libertine_launch == nullptr)
    {
        libertine_launch = LIBERTINE_LAUNCH;
    }

    auto desktopexec = appinfo_->execLine().value();
    auto execline = std::string(libertine_launch) + " \"--id=" + _container.value() + "\" " + desktopexec;
    retval.emplace_back(std::make_pair("APP_EXEC", execline));

    /* TODO: Go multi instance */
    retval.emplace_back(std::make_pair("INSTANCE_ID", ""));

    return retval;
}

std::shared_ptr<Application::Instance> Libertine::launch(const std::vector<Application::URL>& urls)
{
    std::function<std::list<std::pair<std::string, std::string>>(void)> envfunc = [this]() { return launchEnv(); };
    return _registry->impl->jobs->launch(appId(), "application-legacy", {}, urls, jobs::manager::launchMode::STANDARD,
                                         envfunc);
}

std::shared_ptr<Application::Instance> Libertine::launchTest(const std::vector<Application::URL>& urls)
{
    std::function<std::list<std::pair<std::string, std::string>>(void)> envfunc = [this]() { return launchEnv(); };
    return _registry->impl->jobs->launch(appId(), "application-legacy", {}, urls, jobs::manager::launchMode::TEST,
                                         envfunc);
}

}  // namespace app_impls
}  // namespace app_launch
}  // namespace ubuntu<|MERGE_RESOLUTION|>--- conflicted
+++ resolved
@@ -104,11 +104,7 @@
     GError* error = nullptr;
     auto dirpath = g_build_filename(basepath.c_str(), subpath.c_str(), nullptr);
     GDir* dir = g_dir_open(dirpath, 0, &error);
-<<<<<<< HEAD
-    if (error != NULL)
-=======
     if (error != nullptr)
->>>>>>> bf117ec8
     {
         g_error_free(error);
         g_free(dirpath);
