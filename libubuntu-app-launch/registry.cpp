--- conflicted
+++ resolved
@@ -130,15 +130,10 @@
     return defaultRegistry;
 }
 
-<<<<<<< HEAD
 void Registry::clearDefault()
 {
     defaultRegistry.reset();
 }
 
-};  // namespace app_launch
-};  // namespace ubuntu
-=======
 }  // namespace app_launch
-}  // namespace ubuntu
->>>>>>> 840deee0
+}  // namespace ubuntu