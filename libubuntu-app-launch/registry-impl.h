/*
 * Copyright © 2016 Canonical Ltd.
 *
 * This program is free software: you can redistribute it and/or modify it
 * under the terms of the GNU General Public License version 3, as published
 * by the Free Software Foundation.
 *
 * This program is distributed in the hope that it will be useful, but
 * WITHOUT ANY WARRANTY; without even the implied warranties of
 * MERCHANTABILITY, SATISFACTORY QUALITY, or FITNESS FOR A PARTICULAR
 * PURPOSE.  See the GNU General Public License for more details.
 *
 * You should have received a copy of the GNU General Public License along
 * with this program.  If not, see <http://www.gnu.org/licenses/>.
 *
 * Authors:
 *     Ted Gould <ted.gould@canonical.com>
 */

#pragma once

#include "app-store-base.h"
#include "glib-thread.h"
#include "info-watcher-zg.h"
#include "jobs-base.h"
#include "registry.h"
#include "snapd-info.h"
#include <gio/gio.h>
#include <json-glib/json-glib.h>
#include <map>
#include <unordered_map>
#include <zeitgeist.h>

namespace ubuntu
{
namespace app_launch
{

class IconFinder;
namespace app_store
{
class Base;
}

/** \private
    \brief Private implementation of the Registry object

*/
class Registry::Impl
{
public:
    Impl(Registry& registry);
    Impl(Registry& registry,
         std::list<std::shared_ptr<app_store::Base>> appStores,
         std::shared_ptr<jobs::manager::Base> jobEngine);

    virtual ~Impl()
    {
        thread.quit();
    }

    static void setManager(const std::shared_ptr<Registry::Manager>& manager,
                           const std::shared_ptr<Registry>& registry);
    void clearManager();

    /** Shared context thread for events and background tasks
        that UAL subtasks are doing */
    GLib::ContextThread thread;
    /** DBus shared connection for the session bus */
    std::shared_ptr<GDBusConnection> _dbus;

    /** Snapd information object */
    snapd::Info snapdInfo;

    std::shared_ptr<jobs::manager::Base> jobs;

    std::shared_ptr<IconFinder> getIconFinder(std::string basePath);

    virtual void zgSendEvent(AppID appid, const std::string& eventtype);

    static std::string printJson(std::shared_ptr<JsonObject> jsonobj);
    static std::string printJson(std::shared_ptr<JsonNode> jsonnode);

    /* Signal Hints */
    /* NOTE: Static because we don't have registry instances in the C
       code right now. We want these to not be static in the future */
    static void watchingAppStarting(bool rWatching);
    static bool isWatchingAppStarting();

    const std::string& oomHelper() const
    {
        return oomHelper_;
    }

    std::shared_ptr<info_watcher::Zeitgeist> getZgWatcher()
    {
        std::call_once(zgWatcherOnce_, [this] { zgWatcher_ = std::make_shared<info_watcher::Zeitgeist>(_registry); });
        return zgWatcher_;
    }

<<<<<<< HEAD
    core::Signal<const std::shared_ptr<Application>&>& appInfoUpdated(const std::shared_ptr<Registry>& reg);
    core::Signal<const std::shared_ptr<Application>&>& appAdded(const std::shared_ptr<Registry>& reg);
    core::Signal<const AppID&>& appRemoved(const std::shared_ptr<Registry>& reg);
=======
    core::Signal<const std::shared_ptr<Application>&>& appInfoUpdated();
>>>>>>> c4275401

    const std::list<std::shared_ptr<app_store::Base>>& appStores()
    {
        return _appStores;
    }

    void setAppStores(std::list<std::shared_ptr<app_store::Base>>& newlist)
    {
        _appStores = newlist;
    }

    /* Create functions */
    std::shared_ptr<Application> createApp(const AppID& appid);
    std::shared_ptr<Helper> createHelper(const Helper::Type& type, const AppID& appid);

    /* AppID functions */
    AppID find(const std::string& sappid);
    AppID discover(const std::string& package, const std::string& appname, const std::string& version);
    AppID discover(const std::string& package,
                   AppID::ApplicationWildcard appwildcard,
                   AppID::VersionWildcard versionwildcard);
    AppID discover(const std::string& package, const std::string& appname, AppID::VersionWildcard versionwildcard);

private:
    Registry& _registry; /**< The Registry that we're spawned from */

    /** Shared instance of the Zeitgeist Log */
    std::shared_ptr<ZeitgeistLog> zgLog_;

    /** All of our icon finders based on the path that they're looking
        into */
    std::unordered_map<std::string, std::shared_ptr<IconFinder>> _iconFinders;

    /** Path to the OOM Helper */
    std::string oomHelper_;

    /** Application stores */
    std::list<std::shared_ptr<app_store::Base>> _appStores;

    /** Signal for application info changing */
    core::Signal<const std::shared_ptr<Application>&> sig_appInfoUpdated;
    /** Signal for applications added */
    core::Signal<const std::shared_ptr<Application>&> sig_appAdded;
    /** Signal for applications removed */
    core::Signal<const AppID&> sig_appRemoved;

    void infoWatchersSetup(const std::shared_ptr<Registry>& reg);
    /** Flag to see if we've initialized the info watcher list */
    std::once_flag flag_infoWatchersSetup;
    struct infoWatcherConnections
    {
        core::ScopedConnection infoUpdated;
        core::ScopedConnection appAdded;
        core::ScopedConnection appRemoved;
    };
    /** List of info watchers along with a signal handle to our connection to their update signal */
    std::list<std::pair<std::shared_ptr<info_watcher::Base>, infoWatcherConnections>> infoWatchers_;

protected:
    /** ZG Info Watcher */
    std::shared_ptr<info_watcher::Zeitgeist> zgWatcher_;
    /** Init checker for ZG Watcher */
    std::once_flag zgWatcherOnce_;
};

}  // namespace app_launch
}  // namespace ubuntu<|MERGE_RESOLUTION|>--- conflicted
+++ resolved
@@ -98,13 +98,9 @@
         return zgWatcher_;
     }
 
-<<<<<<< HEAD
-    core::Signal<const std::shared_ptr<Application>&>& appInfoUpdated(const std::shared_ptr<Registry>& reg);
-    core::Signal<const std::shared_ptr<Application>&>& appAdded(const std::shared_ptr<Registry>& reg);
-    core::Signal<const AppID&>& appRemoved(const std::shared_ptr<Registry>& reg);
-=======
     core::Signal<const std::shared_ptr<Application>&>& appInfoUpdated();
->>>>>>> c4275401
+    core::Signal<const std::shared_ptr<Application>&>& appAdded();
+    core::Signal<const AppID&>& appRemoved();
 
     const std::list<std::shared_ptr<app_store::Base>>& appStores()
     {
@@ -162,6 +158,7 @@
     };
     /** List of info watchers along with a signal handle to our connection to their update signal */
     std::list<std::pair<std::shared_ptr<info_watcher::Base>, infoWatcherConnections>> infoWatchers_;
+    void infoWatchersSetup();
 
 protected:
     /** ZG Info Watcher */
