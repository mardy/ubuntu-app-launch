--- conflicted
+++ resolved
@@ -70,16 +70,14 @@
     std::list<std::string> upstartInstancesForJob(const std::string& job);
     std::string upstartJobPath(const std::string& job);
 
-<<<<<<< HEAD
     static std::string printJson(std::shared_ptr<JsonObject> jsonobj);
     static std::string printJson(std::shared_ptr<JsonNode> jsonnode);
-=======
+
     /* Signal Hints */
     /* NOTE: Static because we don't have registry instances in the C
        code right now. We want these to not be static in the future */
     static void watchingAppStarting(bool rWatching);
     static bool isWatchingAppStarting();
->>>>>>> 12cd45af
 
 private:
     Registry* _registry;
