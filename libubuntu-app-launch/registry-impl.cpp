/*
 * Copyright © 2016 Canonical Ltd.
 *
 * This program is free software: you can redistribute it and/or modify it
 * under the terms of the GNU General Public License version 3, as published
 * by the Free Software Foundation.
 *
 * This program is distributed in the hope that it will be useful, but
 * WITHOUT ANY WARRANTY; without even the implied warranties of
 * MERCHANTABILITY, SATISFACTORY QUALITY, or FITNESS FOR A PARTICULAR
 * PURPOSE.  See the GNU General Public License for more details.
 *
 * You should have received a copy of the GNU General Public License along
 * with this program.  If not, see <http://www.gnu.org/licenses/>.
 *
 * Authors:
 *     Ted Gould <ted.gould@canonical.com>
 */

#include "registry-impl.h"
#include "application-icon-finder.h"
#include <regex>
#include <upstart.h>

namespace ubuntu
{
namespace app_launch
{

Registry::Impl::Impl(Registry* registry)
    : thread([]() {},
             [this]() {
                 _clickUser.reset();
                 _clickDB.reset();

                 zgLog_.reset();
                 jobs.reset();

                 auto dohandle = [&](guint& handle) {
                     if (handle != 0)
                     {
                         g_dbus_connection_signal_unsubscribe(_dbus.get(), handle);
                         handle = 0;
                     }
                 };

                 dohandle(handle_appStarted);
                 dohandle(handle_appStopped);
                 dohandle(handle_appFailed);
                 dohandle(handle_appPaused);
                 dohandle(handle_appResumed);
                 dohandle(handle_managerSignalFocus);
                 dohandle(handle_managerSignalResume);
                 dohandle(handle_managerSignalStarting);

                 if (_dbus)
                     g_dbus_connection_flush_sync(_dbus.get(), nullptr, nullptr);
                 _dbus.reset();
             })
    , _registry{registry}
    , _iconFinders()
{
    auto cancel = thread.getCancellable();
    _dbus = thread.executeOnThread<std::shared_ptr<GDBusConnection>>([cancel]() {
        return std::shared_ptr<GDBusConnection>(g_bus_get_sync(G_BUS_TYPE_SESSION, cancel.get(), nullptr),
                                                [](GDBusConnection* bus) { g_clear_object(&bus); });
    });
}

void Registry::Impl::initClick()
{
    if (_clickDB && _clickUser)
    {
        return;
    }

    auto init = thread.executeOnThread<bool>([this]() {
        GError* error = nullptr;

        if (!_clickDB)
        {
            _clickDB = std::shared_ptr<ClickDB>(click_db_new(), [](ClickDB* db) { g_clear_object(&db); });
            /* If TEST_CLICK_DB is unset, this reads the system database. */
            click_db_read(_clickDB.get(), g_getenv("TEST_CLICK_DB"), &error);

            if (error != nullptr)
            {
                auto perror = std::shared_ptr<GError>(error, [](GError* error) { g_error_free(error); });
                throw std::runtime_error(perror->message);
            }
        }

        if (!_clickUser)
        {
            _clickUser =
                std::shared_ptr<ClickUser>(click_user_new_for_user(_clickDB.get(), g_getenv("TEST_CLICK_USER"), &error),
                                           [](ClickUser* user) { g_clear_object(&user); });

            if (error != nullptr)
            {
                auto perror = std::shared_ptr<GError>(error, [](GError* error) { g_error_free(error); });
                throw std::runtime_error(perror->message);
            }
        }

        g_debug("Initialized Click DB");
        return true;
    });

    if (!init)
    {
        throw std::runtime_error("Unable to initialize the Click Database");
    }
}

/** Helper function for printing JSON objects to debug output */
std::string Registry::Impl::printJson(std::shared_ptr<JsonObject> jsonobj)
{
    auto node = json_node_alloc();
    json_node_init_object(node, jsonobj.get());

    auto snode = std::shared_ptr<JsonNode>(node, json_node_unref);
    return printJson(snode);
}

/** Helper function for printing JSON nodes to debug output */
std::string Registry::Impl::printJson(std::shared_ptr<JsonNode> jsonnode)
{
    std::string retval;
    auto gstr = json_to_string(jsonnode.get(), TRUE);

    if (gstr != nullptr)
    {
        retval = gstr;
        g_free(gstr);
    }

    return retval;
}

std::shared_ptr<JsonObject> Registry::Impl::getClickManifest(const std::string& package)
{
    initClick();

    auto retval = thread.executeOnThread<std::shared_ptr<JsonObject>>([this, package]() {
        GError* error = nullptr;
        auto mani = click_user_get_manifest(_clickUser.get(), package.c_str(), &error);

        if (error != nullptr)
        {
            auto perror = std::shared_ptr<GError>(error, [](GError* error) { g_error_free(error); });
            g_critical("Error parsing manifest for package '%s': %s", package.c_str(), perror->message);
            return std::shared_ptr<JsonObject>();
        }

        auto node = json_node_alloc();
        json_node_init_object(node, mani);
        json_object_unref(mani);

        auto retval = std::shared_ptr<JsonObject>(json_node_dup_object(node), json_object_unref);

        json_node_free(node);

        return retval;
    });

    if (!retval)
        throw std::runtime_error("Unable to get Click manifest for package: " + package);

    return retval;
}

std::list<AppID::Package> Registry::Impl::getClickPackages()
{
    initClick();

    return thread.executeOnThread<std::list<AppID::Package>>([this]() {
        GError* error = nullptr;
        GList* pkgs = click_user_get_package_names(_clickUser.get(), &error);

        if (error != nullptr)
        {
            auto perror = std::shared_ptr<GError>(error, [](GError* error) { g_error_free(error); });
            throw std::runtime_error(perror->message);
        }

        std::list<AppID::Package> list;
        for (GList* item = pkgs; item != nullptr; item = g_list_next(item))
        {
            auto pkgobj = static_cast<gchar*>(item->data);
            if (pkgobj)
            {
                list.emplace_back(AppID::Package::from_raw(pkgobj));
            }
        }

        g_list_free_full(pkgs, g_free);
        return list;
    });
}

std::string Registry::Impl::getClickDir(const std::string& package)
{
    initClick();

    return thread.executeOnThread<std::string>([this, package]() {
        GError* error = nullptr;
        auto dir = click_user_get_path(_clickUser.get(), package.c_str(), &error);

        if (error != nullptr)
        {
            auto perror = std::shared_ptr<GError>(error, [](GError* error) { g_error_free(error); });
            throw std::runtime_error(perror->message);
        }

        std::string cppdir(dir);
        g_free(dir);
        return cppdir;
    });
}

<<<<<<< HEAD
=======
/** Initialize the CGManager connection, including a timeout to disconnect
    as CGManager doesn't free resources entirely well. So it's better if
    we connect and disconnect occationally */
void Registry::Impl::initCGManager()
{
    if (cgManager_)
        return;

    cgManager_ = thread.executeOnThread<std::shared_ptr<GDBusConnection>>([this]() {
        bool use_session_bus = g_getenv("UBUNTU_APP_LAUNCH_CG_MANAGER_SESSION_BUS") != nullptr;
        if (use_session_bus)
        {
            /* For working dbusmock */
            g_debug("Connecting to CG Manager on session bus");
            return _dbus;
        }

        auto cancel =
            std::shared_ptr<GCancellable>(g_cancellable_new(), [](GCancellable* cancel) { g_clear_object(&cancel); });

        /* Ensure that we do not wait for more than a second */
        thread.timeoutSeconds(std::chrono::seconds{1}, [cancel]() { g_cancellable_cancel(cancel.get()); });

        GError* error = nullptr;
        auto retval = std::shared_ptr<GDBusConnection>(
            g_dbus_connection_new_for_address_sync(CGMANAGER_DBUS_PATH,                           /* cgmanager path */
                                                   G_DBUS_CONNECTION_FLAGS_AUTHENTICATION_CLIENT, /* flags */
                                                   nullptr,                                       /* Auth Observer */
                                                   cancel.get(),                                  /* Cancellable */
                                                   &error),
            [](GDBusConnection* con) { g_clear_object(&con); });

        if (error != nullptr)
        {
            g_warning("Unable to get CGManager connection: %s", error->message);
            g_error_free(error);
        }

        return retval;
    });

    /* NOTE: This will execute on the thread */
    thread.timeoutSeconds(std::chrono::seconds{10}, [this]() { cgManager_.reset(); });
}

/** Get a list of PIDs from a CGroup, uses the CGManager connection to list
    all of the PIDs. It is important to note that this is an IPC call, so it can
    by its nature, be racy. Once the message has been sent the group can change.
    You should take that into account in your usage of it. */
std::vector<pid_t> Registry::Impl::pidsFromCgroup(const std::string& jobpath)
{
    initCGManager();
    auto lmanager = cgManager_; /* Grab a local copy so we ensure it lasts through our lifetime */

    return thread.executeOnThread<std::vector<pid_t>>([&jobpath, lmanager]() -> std::vector<pid_t> {
        GError* error = nullptr;
        const gchar* name = g_getenv("UBUNTU_APP_LAUNCH_CG_MANAGER_NAME");
        std::string groupname;
        if (!jobpath.empty())
        {
            groupname = "upstart/" + jobpath;
        }

        g_debug("Looking for cg manager '%s' group '%s'", name, groupname.c_str());

        GVariant* vtpids = g_dbus_connection_call_sync(
            lmanager.get(),                     /* connection */
            name,                               /* bus name for direct connection is nullptr */
            "/org/linuxcontainers/cgmanager",   /* object */
            "org.linuxcontainers.cgmanager0_0", /* interface */
            "GetTasksRecursive",                /* method */
            g_variant_new("(ss)", "freezer", groupname.empty() ? "" : groupname.c_str()), /* params */
            G_VARIANT_TYPE("(ai)"),                                                       /* output */
            G_DBUS_CALL_FLAGS_NONE,                                                       /* flags */
            -1,                                                                           /* default timeout */
            nullptr,                                                                      /* cancellable */
            &error);                                                                      /* error */

        if (error != nullptr)
        {
            g_warning("Unable to get PID list from cgroup manager: %s", error->message);
            g_error_free(error);
            return {};
        }

        auto vpids = g_variant_get_child_value(vtpids, 0);
        GVariantIter iter;
        g_variant_iter_init(&iter, vpids);
        gint32 pid;
        std::vector<pid_t> pids;

        while (g_variant_iter_loop(&iter, "i", &pid))
        {
            pids.push_back(pid);
        }

        g_variant_unref(vpids);
        g_variant_unref(vtpids);

        return pids;
    });
}

/** Looks to find the Upstart object path for a specific Upstart job. This first
    checks the cache, and otherwise does the lookup on DBus. */
std::string Registry::Impl::upstartJobPath(const std::string& job)
{
    try
    {
        return upstartJobPathCache_.at(job);
    }
    catch (std::out_of_range& e)
    {
        auto path = thread.executeOnThread<std::string>([this, &job]() -> std::string {
            GError* error = nullptr;
            GVariant* job_path_variant = g_dbus_connection_call_sync(_dbus.get(),                       /* connection */
                                                                     DBUS_SERVICE_UPSTART,              /* service */
                                                                     DBUS_PATH_UPSTART,                 /* path */
                                                                     DBUS_INTERFACE_UPSTART,            /* iface */
                                                                     "GetJobByName",                    /* method */
                                                                     g_variant_new("(s)", job.c_str()), /* params */
                                                                     G_VARIANT_TYPE("(o)"),             /* return */
                                                                     G_DBUS_CALL_FLAGS_NONE,            /* flags */
                                                                     -1, /* timeout: default */
                                                                     thread.getCancellable().get(), /* cancellable */
                                                                     &error);                       /* error */

            if (error != nullptr)
            {
                g_warning("Unable to find job '%s': %s", job.c_str(), error->message);
                g_error_free(error);
                return {};
            }

            gchar* job_path = nullptr;
            g_variant_get(job_path_variant, "(o)", &job_path);
            g_variant_unref(job_path_variant);

            if (job_path != nullptr)
            {
                std::string path(job_path);
                g_free(job_path);
                return path;
            }
            else
            {
                return {};
            }
        });

        upstartJobPathCache_[job] = path;
        return path;
    }
}

/** Queries Upstart to get all the instances of a given job. This
    can take a while as the number of dbus calls is n+1. It is
    rare that apps have many instances though. */
std::list<std::string> Registry::Impl::upstartInstancesForJob(const std::string& job)
{
    std::string jobpath = upstartJobPath(job);
    if (jobpath.empty())
    {
        return {};
    }

    return thread.executeOnThread<std::list<std::string>>([this, &job, &jobpath]() -> std::list<std::string> {
        GError* error = nullptr;
        GVariant* instance_tuple = g_dbus_connection_call_sync(_dbus.get(),                   /* connection */
                                                               DBUS_SERVICE_UPSTART,          /* service */
                                                               jobpath.c_str(),               /* object path */
                                                               DBUS_INTERFACE_UPSTART_JOB,    /* iface */
                                                               "GetAllInstances",             /* method */
                                                               nullptr,                       /* params */
                                                               G_VARIANT_TYPE("(ao)"),        /* return type */
                                                               G_DBUS_CALL_FLAGS_NONE,        /* flags */
                                                               -1,                            /* timeout: default */
                                                               thread.getCancellable().get(), /* cancellable */
                                                               &error);

        if (error != nullptr)
        {
            g_warning("Unable to get instances of job '%s': %s", job.c_str(), error->message);
            g_error_free(error);
            return {};
        }

        if (instance_tuple == nullptr)
        {
            return {};
        }

        auto instance_list = g_variant_get_child_value(instance_tuple, 0);
        g_variant_unref(instance_tuple);

        GVariantIter instance_iter;
        g_variant_iter_init(&instance_iter, instance_list);
        const gchar* instance_path = nullptr;
        std::list<std::string> instances;

        while (g_variant_iter_loop(&instance_iter, "&o", &instance_path))
        {
            GVariant* props_tuple =
                g_dbus_connection_call_sync(_dbus.get(),                                           /* connection */
                                            DBUS_SERVICE_UPSTART,                                  /* service */
                                            instance_path,                                         /* object path */
                                            "org.freedesktop.DBus.Properties",                     /* interface */
                                            "GetAll",                                              /* method */
                                            g_variant_new("(s)", DBUS_INTERFACE_UPSTART_INSTANCE), /* params */
                                            G_VARIANT_TYPE("(a{sv})"),                             /* return type */
                                            G_DBUS_CALL_FLAGS_NONE,                                /* flags */
                                            -1,                            /* timeout: default */
                                            thread.getCancellable().get(), /* cancellable */
                                            &error);

            if (error != nullptr)
            {
                g_warning("Unable to name of instance '%s': %s", instance_path, error->message);
                g_error_free(error);
                error = nullptr;
                continue;
            }

            auto props_dict = g_variant_get_child_value(props_tuple, 0);

            auto namev = g_variant_lookup_value(props_dict, "name", G_VARIANT_TYPE_STRING);
            if (namev != nullptr)
            {
                auto name = g_variant_get_string(namev, nullptr);
                g_debug("Adding instance for job '%s': %s", job.c_str(), name);
                instances.push_back(name);
                g_variant_unref(namev);
            }

            g_variant_unref(props_dict);
            g_variant_unref(props_tuple);
        }

        g_variant_unref(instance_list);

        return instances;
    });
}

>>>>>>> 7e631a6b
/** Send an event to Zietgeist using the registry thread so that
        the callback comes back in the right place. */
void Registry::Impl::zgSendEvent(AppID appid, const std::string& eventtype)
{
    thread.executeOnThread([this, appid, eventtype] {
        std::string uri;

        if (appid.package.value().empty())
        {
            uri = "application://" + appid.appname.value() + ".desktop";
        }
        else
        {
            uri = "application://" + appid.package.value() + "_" + appid.appname.value() + ".desktop";
        }

        g_debug("Sending ZG event for '%s': %s", uri.c_str(), eventtype.c_str());

        if (!zgLog_)
        {
            zgLog_ =
                std::shared_ptr<ZeitgeistLog>(zeitgeist_log_new(), /* create a new log for us */
                                              [](ZeitgeistLog* log) { g_clear_object(&log); }); /* Free as a GObject */
        }

        ZeitgeistEvent* event = zeitgeist_event_new();
        zeitgeist_event_set_actor(event, "application://ubuntu-app-launch.desktop");
        zeitgeist_event_set_interpretation(event, eventtype.c_str());
        zeitgeist_event_set_manifestation(event, ZEITGEIST_ZG_USER_ACTIVITY);

        ZeitgeistSubject* subject = zeitgeist_subject_new();
        zeitgeist_subject_set_interpretation(subject, ZEITGEIST_NFO_SOFTWARE);
        zeitgeist_subject_set_manifestation(subject, ZEITGEIST_NFO_SOFTWARE_ITEM);
        zeitgeist_subject_set_mimetype(subject, "application/x-desktop");
        zeitgeist_subject_set_uri(subject, uri.c_str());

        zeitgeist_event_add_subject(event, subject);

        zeitgeist_log_insert_event(zgLog_.get(), /* log */
                                   event,        /* event */
                                   nullptr,      /* cancellable */
                                   [](GObject* obj, GAsyncResult* res, gpointer user_data) {
                                       GError* error = nullptr;
                                       GArray* result = nullptr;

                                       result = zeitgeist_log_insert_event_finish(ZEITGEIST_LOG(obj), res, &error);

                                       if (error != nullptr)
                                       {
                                           g_warning("Unable to submit Zeitgeist Event: %s", error->message);
                                           g_error_free(error);
                                       }

                                       g_array_free(result, TRUE);
                                   },        /* callback */
                                   nullptr); /* userdata */

        g_object_unref(event);
        g_object_unref(subject);
    });
}

std::shared_ptr<IconFinder> Registry::Impl::getIconFinder(std::string basePath)
{
    if (_iconFinders.find(basePath) == _iconFinders.end())
    {
        _iconFinders[basePath] = std::make_shared<IconFinder>(basePath);
    }
    return _iconFinders[basePath];
}

/** Structure to track the data needed for upstart events. This cleans
    up the lifecycle as we're passing this as a pointer through the
    GLib calls. */
struct upstartEventData
{
    /** Keeping a weak pointer because the handle is held by
        the registry implementation. */
    std::weak_ptr<Registry> weakReg;
};

/** Take the GVariant of parameters and turn them into an application and
    and instance. Easier to read in the smaller function */
std::tuple<std::shared_ptr<Application>, std::shared_ptr<Application::Instance>> Registry::Impl::managerParams(
    const std::shared_ptr<GVariant>& params, const std::shared_ptr<Registry>& reg)
{
    std::shared_ptr<Application> app;
    std::shared_ptr<Application::Instance> instance;

    const gchar* cappid = nullptr;
    g_variant_get(params.get(), "(&s)", &cappid);

    if (cappid != nullptr)
    {
        auto appid = ubuntu::app_launch::AppID::find(reg, cappid);
        app = ubuntu::app_launch::Application::create(appid, reg);
    }

    return std::make_tuple(app, instance);
}

/** Used to store data for manager based signal handlers. Has a link to the
    registry and the callback to use in a C++ style. */
struct managerEventData
{
    /* Keeping a weak pointer because the handle is held by
       the registry implementation. */
    std::weak_ptr<Registry> weakReg;
    std::function<void(const std::shared_ptr<Registry>& reg,
                       const std::shared_ptr<Application>& app,
                       const std::shared_ptr<Application::Instance>& instance,
                       const std::shared_ptr<GDBusConnection>& dbus,
                       const std::string& sender,
                       const std::shared_ptr<GVariant>& params)>
        func;
};

/** Register for a signal for the manager. All of the signals needed this same
    code so it got pulled out into a function. Takes the same of the signal, the registry
    that we're using and a function to call after we've messaged all the parameters
    into being something C++-ish. */
guint Registry::Impl::managerSignalHelper(const std::shared_ptr<Registry>& reg,
                                          const std::string& signalname,
                                          std::function<void(const std::shared_ptr<Registry>& reg,
                                                             const std::shared_ptr<Application>& app,
                                                             const std::shared_ptr<Application::Instance>& instance,
                                                             const std::shared_ptr<GDBusConnection>& dbus,
                                                             const std::string& sender,
                                                             const std::shared_ptr<GVariant>& params)> responsefunc)
{
    auto focusdata = new managerEventData{reg, responsefunc};

    return g_dbus_connection_signal_subscribe(
        reg->impl->_dbus.get(),          /* bus */
        nullptr,                         /* sender */
        "com.canonical.UbuntuAppLaunch", /* interface */
        signalname.c_str(),              /* signal */
        "/",                             /* path */
        nullptr,                         /* arg0 */
        G_DBUS_SIGNAL_FLAGS_NONE,
        [](GDBusConnection* cconn, const gchar* csender, const gchar*, const gchar*, const gchar*, GVariant* params,
           gpointer user_data) {
            auto data = static_cast<managerEventData*>(user_data);
            auto reg = data->weakReg.lock();

            if (!reg)
            {
                g_warning("Registry object invalid!");
                return;
            }

            /* If we're still connected and the manager has been cleared
               we'll just be a no-op */
            if (!reg->impl->manager_)
            {
                return;
            }

            auto vparams = std::shared_ptr<GVariant>(g_variant_ref(params), g_variant_unref);
            auto conn = std::shared_ptr<GDBusConnection>(reinterpret_cast<GDBusConnection*>(g_object_ref(cconn)),
                                                         [](GDBusConnection* con) { g_clear_object(&con); });
            std::string sender = csender;
            std::shared_ptr<Application> app;
            std::shared_ptr<Application::Instance> instance;

            std::tie(app, instance) = managerParams(vparams, reg);

            data->func(reg, app, instance, conn, sender, vparams);
        },
        focusdata,
        [](gpointer user_data) {
            auto data = static_cast<managerEventData*>(user_data);
            delete data;
        }); /* user data destroy */
}

/** Set the manager for the registry. This includes tracking the pointer
    as well as setting up the signals to call back into the manager. The
    signals are only setup once per registry even if the manager is cleared
    and changed again. They will just be no-op's in those cases.
*/
void Registry::Impl::setManager(const std::shared_ptr<Registry::Manager>& manager, const std::shared_ptr<Registry>& reg)
{
    if (!reg)
    {
        throw std::invalid_argument("Passed null registry to setManager()");
    }

    if (reg->impl->manager_)
    {
        throw std::logic_error("Already have a manager and trying to set another");
    }

    g_debug("Setting a new manager");
    reg->impl->manager_ = manager;

    std::call_once(reg->impl->flag_managerSignals, [reg]() {
        if (!reg->impl->thread.executeOnThread<bool>([reg]() {
                reg->impl->handle_managerSignalFocus = managerSignalHelper(
                    reg, "UnityFocusRequest",
                    [](const std::shared_ptr<Registry>& reg, const std::shared_ptr<Application>& app,
                       const std::shared_ptr<Application::Instance>& instance,
                       const std::shared_ptr<GDBusConnection>& /* conn */, const std::string& /* sender */,
                       const std::shared_ptr<GVariant>& /* params */) {
                        /* Nothing to do today */
                        reg->impl->manager_->focusRequest(app, instance, [](bool response) {
                            /* NOTE: We have no clue what thread this is gonna be
                               executed on, but since we're just talking to the GDBus
                               thread it isn't an issue today. Be careful in changing
                               this code. */
                        });
                    });
                reg->impl->handle_managerSignalStarting = managerSignalHelper(
                    reg, "UnityStartingBroadcast",
                    [](const std::shared_ptr<Registry>& reg, const std::shared_ptr<Application>& app,
                       const std::shared_ptr<Application::Instance>& instance,
                       const std::shared_ptr<GDBusConnection>& conn, const std::string& sender,
                       const std::shared_ptr<GVariant>& params) {

                        reg->impl->manager_->startingRequest(app, instance, [conn, sender, params](bool response) {
                            /* NOTE: We have no clue what thread this is gonna be
                               executed on, but since we're just talking to the GDBus
                               thread it isn't an issue today. Be careful in changing
                               this code. */
                            if (response)
                            {
                                g_dbus_connection_emit_signal(conn.get(), sender.c_str(),      /* destination */
                                                              "/",                             /* path */
                                                              "com.canonical.UbuntuAppLaunch", /* interface */
                                                              "UnityStartingSignal",           /* signal */
                                                              params.get(),                    /* params, the same */
                                                              nullptr);                        /* error */
                            }
                        });
                    });
                reg->impl->handle_managerSignalResume = managerSignalHelper(
                    reg, "UnityResumeRequest",
                    [](const std::shared_ptr<Registry>& reg, const std::shared_ptr<Application>& app,
                       const std::shared_ptr<Application::Instance>& instance,
                       const std::shared_ptr<GDBusConnection>& conn, const std::string& sender,
                       const std::shared_ptr<GVariant>& params) {
                        reg->impl->manager_->resumeRequest(app, instance, [conn, sender, params](bool response) {
                            /* NOTE: We have no clue what thread this is gonna be
                               executed on, but since we're just talking to the GDBus
                               thread it isn't an issue today. Be careful in changing
                               this code. */
                            if (response)
                            {
                                g_dbus_connection_emit_signal(conn.get(), sender.c_str(),      /* destination */
                                                              "/",                             /* path */
                                                              "com.canonical.UbuntuAppLaunch", /* interface */
                                                              "UnityResumeResponse",           /* signal */
                                                              params.get(),                    /* params, the same */
                                                              nullptr);                        /* error */
                            }
                        });
                    });

                return true;
            }))
        {
            g_warning("Unable to install manager signals");
        }
    });
}

/** Clear the manager pointer */
void Registry::Impl::clearManager()
{
    g_debug("Clearing the manager");
    manager_.reset();
}

/** App start watching, if we're registered for the signal we
    can't wait on it. We are making this static right now because
    we need it to go across the C and C++ APIs smoothly, and those
    can end up with different registry objects. Long term, this
    should become a member variable. */
static bool watchingAppStarting_ = false;

/** Variable to track if this program is watching app startup
    so that we can know to not wait on the response to that. */
void Registry::Impl::watchingAppStarting(bool rWatching)
{
    watchingAppStarting_ = rWatching;
}

/** Accessor for the internal variable to know whether an app
    is watching for app startup */
bool Registry::Impl::isWatchingAppStarting()
{
    return watchingAppStarting_;
}

/** Regex to parse the JOB environment variable from Upstart */
const std::regex jobenv_regex{"^JOB=(application\\-(?:click|snap|legacy))$"};
/** Regex to parse the INSTANCE environment variable from Upstart */
const std::regex instanceenv_regex{"^INSTANCE=(.*?)(?:\\-([0-9]*))?+$"};

/** Core of most of the events that come from Upstart directly. Includes parsing of the
    Upstart event environment and calling the appropriate signal with the right Application
    object and eventually its instance */
void Registry::Impl::upstartEventEmitted(
    core::Signal<const std::shared_ptr<Application>&, const std::shared_ptr<Application::Instance>&>& signal,
    const std::shared_ptr<GVariant>& params,
    const std::shared_ptr<Registry>& reg)
{
    std::string jobname;
    std::string sappid;
    std::string instance;

    gchar* env = nullptr;
    auto envs = g_variant_get_child_value(params.get(), 1);
    GVariantIter iter;
    g_variant_iter_init(&iter, envs);

    while (g_variant_iter_loop(&iter, "s", &env))
    {
        std::smatch match;
        std::string senv = env;

        if (std::regex_match(senv, match, jobenv_regex))
        {
            jobname = match[1].str();
        }
        else if (std::regex_match(senv, match, instanceenv_regex))
        {
            sappid = match[1].str();
            instance = match[2].str();
        }
    }

    g_variant_unref(envs);

    if (jobname.empty())
    {
        return;
    }

    g_debug("Upstart Event for job '%s' appid '%s' instance '%s'", jobname.c_str(), sappid.c_str(), instance.c_str());

    auto appid = AppID::find(reg, sappid);
    auto app = Application::create(appid, reg);

    // TODO: Figure out creating instances

    signal(app, {});
}

/** Grab the signal object for application startup. If we're not already listing for
    those signals this sets up a listener for them. */
core::Signal<const std::shared_ptr<Application>&, const std::shared_ptr<Application::Instance>&>&
    Registry::Impl::appStarted(const std::shared_ptr<Registry>& reg)
{
    std::call_once(flag_appStarted, [reg]() {
        reg->impl->thread.executeOnThread<bool>([reg]() {
            auto data = new upstartEventData{reg};

            reg->impl->handle_appStarted = g_dbus_connection_signal_subscribe(
                reg->impl->_dbus.get(), /* bus */
                nullptr,                /* sender */
                DBUS_INTERFACE_UPSTART, /* interface */
                "EventEmitted",         /* signal */
                DBUS_PATH_UPSTART,      /* path */
                "started",              /* arg0 */
                G_DBUS_SIGNAL_FLAGS_NONE,
                [](GDBusConnection*, const gchar*, const gchar*, const gchar*, const gchar*, GVariant* params,
                   gpointer user_data) {
                    auto data = static_cast<upstartEventData*>(user_data);
                    auto reg = data->weakReg.lock();

                    if (!reg)
                    {
                        g_warning("Registry object invalid!");
                        return;
                    }

                    auto sparams = std::shared_ptr<GVariant>(g_variant_ref(params), g_variant_unref);
                    reg->impl->upstartEventEmitted(reg->impl->sig_appStarted, sparams, reg);
                },    /* callback */
                data, /* user data */
                [](gpointer user_data) {
                    auto data = static_cast<upstartEventData*>(user_data);
                    delete data;
                }); /* user data destroy */

            return true;
        });
    });

    return sig_appStarted;
}

/** Grab the signal object for application stopping. If we're not already listing for
    those signals this sets up a listener for them. */
core::Signal<const std::shared_ptr<Application>&, const std::shared_ptr<Application::Instance>&>&
    Registry::Impl::appStopped(const std::shared_ptr<Registry>& reg)
{
    std::call_once(flag_appStopped, [reg]() {
        reg->impl->thread.executeOnThread<bool>([reg]() {
            auto data = new upstartEventData{reg};

            reg->impl->handle_appStopped = g_dbus_connection_signal_subscribe(
                reg->impl->_dbus.get(), /* bus */
                nullptr,                /* sender */
                DBUS_INTERFACE_UPSTART, /* interface */
                "EventEmitted",         /* signal */
                DBUS_PATH_UPSTART,      /* path */
                "stopped",              /* arg0 */
                G_DBUS_SIGNAL_FLAGS_NONE,
                [](GDBusConnection*, const gchar*, const gchar*, const gchar*, const gchar*, GVariant* params,
                   gpointer user_data) {
                    auto data = static_cast<upstartEventData*>(user_data);
                    auto reg = data->weakReg.lock();

                    if (!reg)
                    {
                        g_warning("Registry object invalid!");
                        return;
                    }

                    auto sparams = std::shared_ptr<GVariant>(g_variant_ref(params), g_variant_unref);
                    reg->impl->upstartEventEmitted(reg->impl->sig_appStopped, sparams, reg);
                },    /* callback */
                data, /* user data */
                [](gpointer user_data) {
                    auto data = static_cast<upstartEventData*>(user_data);
                    delete data;
                }); /* user data destroy */

            return true;
        });
    });

    return sig_appStopped;
}

/** Grab the signal object for application failing. If we're not already listing for
    those signals this sets up a listener for them. */
core::Signal<const std::shared_ptr<Application>&, const std::shared_ptr<Application::Instance>&, Registry::FailureType>&
    Registry::Impl::appFailed(const std::shared_ptr<Registry>& reg)
{
    std::call_once(flag_appFailed, [reg]() {
        reg->impl->thread.executeOnThread<bool>([reg]() {
            auto data = new upstartEventData{reg};

            reg->impl->handle_appFailed = g_dbus_connection_signal_subscribe(
                reg->impl->_dbus.get(),          /* bus */
                nullptr,                         /* sender */
                "com.canonical.UbuntuAppLaunch", /* interface */
                "ApplicationFailed",             /* signal */
                "/",                             /* path */
                nullptr,                         /* arg0 */
                G_DBUS_SIGNAL_FLAGS_NONE,
                [](GDBusConnection*, const gchar*, const gchar*, const gchar*, const gchar*, GVariant* params,
                   gpointer user_data) {
                    auto data = static_cast<upstartEventData*>(user_data);
                    auto reg = data->weakReg.lock();

                    if (!reg)
                    {
                        g_warning("Registry object invalid!");
                        return;
                    }

                    const gchar* sappid = nullptr;
                    const gchar* typestr = nullptr;

                    Registry::FailureType type = Registry::FailureType::CRASH;
                    g_variant_get(params, "(&s&s)", &sappid, &typestr);

                    if (g_strcmp0("crash", typestr) == 0)
                    {
                        type = Registry::FailureType::CRASH;
                    }
                    else if (g_strcmp0("start-failure", typestr) == 0)
                    {
                        type = Registry::FailureType::START_FAILURE;
                    }
                    else
                    {
                        g_warning("Application failure type '%s' unknown, reporting as a crash", typestr);
                    }

                    auto appid = AppID::find(reg, sappid);
                    auto app = Application::create(appid, reg);

                    /* TODO: Instance issues */

                    reg->impl->sig_appFailed(app, {}, type);
                },    /* callback */
                data, /* user data */
                [](gpointer user_data) {
                    auto data = static_cast<upstartEventData*>(user_data);
                    delete data;
                }); /* user data destroy */

            return true;
        });
    });

    return sig_appFailed;
}

/** Core handler for pause and resume events. Includes turning the GVariant
    pid list into a std::vector and getting the application object. */
void Registry::Impl::pauseEventEmitted(core::Signal<const std::shared_ptr<Application>&,
                                                    const std::shared_ptr<Application::Instance>&,
                                                    const std::vector<pid_t>&>& signal,
                                       const std::shared_ptr<GVariant>& params,
                                       const std::shared_ptr<Registry>& reg)
{
    std::vector<pid_t> pids;
    auto vappid = g_variant_get_child_value(params.get(), 0);
    auto vpids = g_variant_get_child_value(params.get(), 1);
    guint64 pid;
    GVariantIter thispid;
    g_variant_iter_init(&thispid, vpids);

    while (g_variant_iter_loop(&thispid, "t", &pid))
    {
        pids.emplace_back(pid);
    }

    auto cappid = g_variant_get_string(vappid, nullptr);
    auto appid = ubuntu::app_launch::AppID::find(reg, cappid);
    auto app = Application::create(appid, reg);

    /* TODO: Instance */
    signal(app, {}, pids);

    g_variant_unref(vappid);
    g_variant_unref(vpids);

    return;
}

/** Grab the signal object for application paused. If we're not already listing for
    those signals this sets up a listener for them. */
core::Signal<const std::shared_ptr<Application>&,
             const std::shared_ptr<Application::Instance>&,
             const std::vector<pid_t>&>&
    Registry::Impl::appPaused(const std::shared_ptr<Registry>& reg)
{
    std::call_once(flag_appPaused, [&]() {
        reg->impl->thread.executeOnThread<bool>([reg]() {
            auto data = new upstartEventData{reg};

            reg->impl->handle_appPaused = g_dbus_connection_signal_subscribe(
                reg->impl->_dbus.get(),          /* bus */
                nullptr,                         /* sender */
                "com.canonical.UbuntuAppLaunch", /* interface */
                "ApplicationPaused",             /* signal */
                "/",                             /* path */
                nullptr,                         /* arg0 */
                G_DBUS_SIGNAL_FLAGS_NONE,
                [](GDBusConnection*, const gchar*, const gchar*, const gchar*, const gchar*, GVariant* params,
                   gpointer user_data) {
                    auto data = static_cast<upstartEventData*>(user_data);
                    auto reg = data->weakReg.lock();

                    if (!reg)
                    {
                        g_warning("Registry object invalid!");
                        return;
                    }

                    auto sparams = std::shared_ptr<GVariant>(g_variant_ref(params), g_variant_unref);
                    reg->impl->pauseEventEmitted(reg->impl->sig_appPaused, sparams, reg);
                },    /* callback */
                data, /* user data */
                [](gpointer user_data) {
                    auto data = static_cast<upstartEventData*>(user_data);
                    delete data;
                }); /* user data destroy */

            return true;
        });
    });

    return sig_appPaused;
}

/** Grab the signal object for application resumed. If we're not already listing for
    those signals this sets up a listener for them. */
core::Signal<const std::shared_ptr<Application>&,
             const std::shared_ptr<Application::Instance>&,
             const std::vector<pid_t>&>&
    Registry::Impl::appResumed(const std::shared_ptr<Registry>& reg)
{
    std::call_once(flag_appResumed, [&]() {
        reg->impl->thread.executeOnThread<bool>([reg]() {
            auto data = new upstartEventData{reg};

            reg->impl->handle_appResumed = g_dbus_connection_signal_subscribe(
                reg->impl->_dbus.get(),          /* bus */
                nullptr,                         /* sender */
                "com.canonical.UbuntuAppLaunch", /* interface */
                "ApplicationResumed",            /* signal */
                "/",                             /* path */
                nullptr,                         /* arg0 */
                G_DBUS_SIGNAL_FLAGS_NONE,
                [](GDBusConnection*, const gchar*, const gchar*, const gchar*, const gchar*, GVariant* params,
                   gpointer user_data) {
                    auto data = static_cast<upstartEventData*>(user_data);
                    auto reg = data->weakReg.lock();

                    if (!reg)
                    {
                        g_warning("Registry object invalid!");
                        return;
                    }

                    auto sparams = std::shared_ptr<GVariant>(g_variant_ref(params), g_variant_unref);
                    reg->impl->pauseEventEmitted(reg->impl->sig_appResumed, sparams, reg);
                },    /* callback */
                data, /* user data */
                [](gpointer user_data) {
                    auto data = static_cast<upstartEventData*>(user_data);
                    delete data;
                }); /* user data destroy */

            return true;
        });
    });

    return sig_appResumed;
}

}  // namespace app_launch
}  // namespace ubuntu<|MERGE_RESOLUTION|>--- conflicted
+++ resolved
@@ -219,253 +219,6 @@
     });
 }
 
-<<<<<<< HEAD
-=======
-/** Initialize the CGManager connection, including a timeout to disconnect
-    as CGManager doesn't free resources entirely well. So it's better if
-    we connect and disconnect occationally */
-void Registry::Impl::initCGManager()
-{
-    if (cgManager_)
-        return;
-
-    cgManager_ = thread.executeOnThread<std::shared_ptr<GDBusConnection>>([this]() {
-        bool use_session_bus = g_getenv("UBUNTU_APP_LAUNCH_CG_MANAGER_SESSION_BUS") != nullptr;
-        if (use_session_bus)
-        {
-            /* For working dbusmock */
-            g_debug("Connecting to CG Manager on session bus");
-            return _dbus;
-        }
-
-        auto cancel =
-            std::shared_ptr<GCancellable>(g_cancellable_new(), [](GCancellable* cancel) { g_clear_object(&cancel); });
-
-        /* Ensure that we do not wait for more than a second */
-        thread.timeoutSeconds(std::chrono::seconds{1}, [cancel]() { g_cancellable_cancel(cancel.get()); });
-
-        GError* error = nullptr;
-        auto retval = std::shared_ptr<GDBusConnection>(
-            g_dbus_connection_new_for_address_sync(CGMANAGER_DBUS_PATH,                           /* cgmanager path */
-                                                   G_DBUS_CONNECTION_FLAGS_AUTHENTICATION_CLIENT, /* flags */
-                                                   nullptr,                                       /* Auth Observer */
-                                                   cancel.get(),                                  /* Cancellable */
-                                                   &error),
-            [](GDBusConnection* con) { g_clear_object(&con); });
-
-        if (error != nullptr)
-        {
-            g_warning("Unable to get CGManager connection: %s", error->message);
-            g_error_free(error);
-        }
-
-        return retval;
-    });
-
-    /* NOTE: This will execute on the thread */
-    thread.timeoutSeconds(std::chrono::seconds{10}, [this]() { cgManager_.reset(); });
-}
-
-/** Get a list of PIDs from a CGroup, uses the CGManager connection to list
-    all of the PIDs. It is important to note that this is an IPC call, so it can
-    by its nature, be racy. Once the message has been sent the group can change.
-    You should take that into account in your usage of it. */
-std::vector<pid_t> Registry::Impl::pidsFromCgroup(const std::string& jobpath)
-{
-    initCGManager();
-    auto lmanager = cgManager_; /* Grab a local copy so we ensure it lasts through our lifetime */
-
-    return thread.executeOnThread<std::vector<pid_t>>([&jobpath, lmanager]() -> std::vector<pid_t> {
-        GError* error = nullptr;
-        const gchar* name = g_getenv("UBUNTU_APP_LAUNCH_CG_MANAGER_NAME");
-        std::string groupname;
-        if (!jobpath.empty())
-        {
-            groupname = "upstart/" + jobpath;
-        }
-
-        g_debug("Looking for cg manager '%s' group '%s'", name, groupname.c_str());
-
-        GVariant* vtpids = g_dbus_connection_call_sync(
-            lmanager.get(),                     /* connection */
-            name,                               /* bus name for direct connection is nullptr */
-            "/org/linuxcontainers/cgmanager",   /* object */
-            "org.linuxcontainers.cgmanager0_0", /* interface */
-            "GetTasksRecursive",                /* method */
-            g_variant_new("(ss)", "freezer", groupname.empty() ? "" : groupname.c_str()), /* params */
-            G_VARIANT_TYPE("(ai)"),                                                       /* output */
-            G_DBUS_CALL_FLAGS_NONE,                                                       /* flags */
-            -1,                                                                           /* default timeout */
-            nullptr,                                                                      /* cancellable */
-            &error);                                                                      /* error */
-
-        if (error != nullptr)
-        {
-            g_warning("Unable to get PID list from cgroup manager: %s", error->message);
-            g_error_free(error);
-            return {};
-        }
-
-        auto vpids = g_variant_get_child_value(vtpids, 0);
-        GVariantIter iter;
-        g_variant_iter_init(&iter, vpids);
-        gint32 pid;
-        std::vector<pid_t> pids;
-
-        while (g_variant_iter_loop(&iter, "i", &pid))
-        {
-            pids.push_back(pid);
-        }
-
-        g_variant_unref(vpids);
-        g_variant_unref(vtpids);
-
-        return pids;
-    });
-}
-
-/** Looks to find the Upstart object path for a specific Upstart job. This first
-    checks the cache, and otherwise does the lookup on DBus. */
-std::string Registry::Impl::upstartJobPath(const std::string& job)
-{
-    try
-    {
-        return upstartJobPathCache_.at(job);
-    }
-    catch (std::out_of_range& e)
-    {
-        auto path = thread.executeOnThread<std::string>([this, &job]() -> std::string {
-            GError* error = nullptr;
-            GVariant* job_path_variant = g_dbus_connection_call_sync(_dbus.get(),                       /* connection */
-                                                                     DBUS_SERVICE_UPSTART,              /* service */
-                                                                     DBUS_PATH_UPSTART,                 /* path */
-                                                                     DBUS_INTERFACE_UPSTART,            /* iface */
-                                                                     "GetJobByName",                    /* method */
-                                                                     g_variant_new("(s)", job.c_str()), /* params */
-                                                                     G_VARIANT_TYPE("(o)"),             /* return */
-                                                                     G_DBUS_CALL_FLAGS_NONE,            /* flags */
-                                                                     -1, /* timeout: default */
-                                                                     thread.getCancellable().get(), /* cancellable */
-                                                                     &error);                       /* error */
-
-            if (error != nullptr)
-            {
-                g_warning("Unable to find job '%s': %s", job.c_str(), error->message);
-                g_error_free(error);
-                return {};
-            }
-
-            gchar* job_path = nullptr;
-            g_variant_get(job_path_variant, "(o)", &job_path);
-            g_variant_unref(job_path_variant);
-
-            if (job_path != nullptr)
-            {
-                std::string path(job_path);
-                g_free(job_path);
-                return path;
-            }
-            else
-            {
-                return {};
-            }
-        });
-
-        upstartJobPathCache_[job] = path;
-        return path;
-    }
-}
-
-/** Queries Upstart to get all the instances of a given job. This
-    can take a while as the number of dbus calls is n+1. It is
-    rare that apps have many instances though. */
-std::list<std::string> Registry::Impl::upstartInstancesForJob(const std::string& job)
-{
-    std::string jobpath = upstartJobPath(job);
-    if (jobpath.empty())
-    {
-        return {};
-    }
-
-    return thread.executeOnThread<std::list<std::string>>([this, &job, &jobpath]() -> std::list<std::string> {
-        GError* error = nullptr;
-        GVariant* instance_tuple = g_dbus_connection_call_sync(_dbus.get(),                   /* connection */
-                                                               DBUS_SERVICE_UPSTART,          /* service */
-                                                               jobpath.c_str(),               /* object path */
-                                                               DBUS_INTERFACE_UPSTART_JOB,    /* iface */
-                                                               "GetAllInstances",             /* method */
-                                                               nullptr,                       /* params */
-                                                               G_VARIANT_TYPE("(ao)"),        /* return type */
-                                                               G_DBUS_CALL_FLAGS_NONE,        /* flags */
-                                                               -1,                            /* timeout: default */
-                                                               thread.getCancellable().get(), /* cancellable */
-                                                               &error);
-
-        if (error != nullptr)
-        {
-            g_warning("Unable to get instances of job '%s': %s", job.c_str(), error->message);
-            g_error_free(error);
-            return {};
-        }
-
-        if (instance_tuple == nullptr)
-        {
-            return {};
-        }
-
-        auto instance_list = g_variant_get_child_value(instance_tuple, 0);
-        g_variant_unref(instance_tuple);
-
-        GVariantIter instance_iter;
-        g_variant_iter_init(&instance_iter, instance_list);
-        const gchar* instance_path = nullptr;
-        std::list<std::string> instances;
-
-        while (g_variant_iter_loop(&instance_iter, "&o", &instance_path))
-        {
-            GVariant* props_tuple =
-                g_dbus_connection_call_sync(_dbus.get(),                                           /* connection */
-                                            DBUS_SERVICE_UPSTART,                                  /* service */
-                                            instance_path,                                         /* object path */
-                                            "org.freedesktop.DBus.Properties",                     /* interface */
-                                            "GetAll",                                              /* method */
-                                            g_variant_new("(s)", DBUS_INTERFACE_UPSTART_INSTANCE), /* params */
-                                            G_VARIANT_TYPE("(a{sv})"),                             /* return type */
-                                            G_DBUS_CALL_FLAGS_NONE,                                /* flags */
-                                            -1,                            /* timeout: default */
-                                            thread.getCancellable().get(), /* cancellable */
-                                            &error);
-
-            if (error != nullptr)
-            {
-                g_warning("Unable to name of instance '%s': %s", instance_path, error->message);
-                g_error_free(error);
-                error = nullptr;
-                continue;
-            }
-
-            auto props_dict = g_variant_get_child_value(props_tuple, 0);
-
-            auto namev = g_variant_lookup_value(props_dict, "name", G_VARIANT_TYPE_STRING);
-            if (namev != nullptr)
-            {
-                auto name = g_variant_get_string(namev, nullptr);
-                g_debug("Adding instance for job '%s': %s", job.c_str(), name);
-                instances.push_back(name);
-                g_variant_unref(namev);
-            }
-
-            g_variant_unref(props_dict);
-            g_variant_unref(props_tuple);
-        }
-
-        g_variant_unref(instance_list);
-
-        return instances;
-    });
-}
-
->>>>>>> 7e631a6b
 /** Send an event to Zietgeist using the registry thread so that
         the callback comes back in the right place. */
 void Registry::Impl::zgSendEvent(AppID appid, const std::string& eventtype)
