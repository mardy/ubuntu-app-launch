/*
 * Copyright © 2016 Canonical Ltd.
 *
 * This program is free software: you can redistribute it and/or modify it
 * under the terms of the GNU General Public License version 3, as published
 * by the Free Software Foundation.
 *
 * This program is distributed in the hope that it will be useful, but
 * WITHOUT ANY WARRANTY; without even the implied warranties of
 * MERCHANTABILITY, SATISFACTORY QUALITY, or FITNESS FOR A PARTICULAR
 * PURPOSE.  See the GNU General Public License for more details.
 *
 * You should have received a copy of the GNU General Public License along
 * with this program.  If not, see <http://www.gnu.org/licenses/>.
 *
 * Authors:
 *     Ted Gould <ted.gould@canonical.com>
 */

#include "registry-impl.h"

namespace Ubuntu
{
namespace AppLaunch
{

<<<<<<< HEAD
Registry::Impl::Impl (Registry* registry):
    thread([]() {}, [this]()
{
    _clickUser.reset();
    _clickDB.reset();

    g_dbus_connection_flush_sync(_dbus.get(), nullptr, nullptr);
    _dbus.reset();
}),
_registry(registry),
_manager(nullptr)
=======
Registry::Impl::Impl(Registry* registry)
    : thread(
          []()
          {
          },
          [this]()
          {
              _clickUser.reset();
              _clickDB.reset();

              g_dbus_connection_flush_sync(_dbus.get(), nullptr, nullptr);
              _dbus.reset();
          })
    , _registry(registry)
// _manager(nullptr)
>>>>>>> ccc4870c
{
    auto cancel = thread.getCancellable();
    _dbus = thread.executeOnThread<std::shared_ptr<GDBusConnection>>(
        [cancel]()
        {
            return std::shared_ptr<GDBusConnection>(g_bus_get_sync(G_BUS_TYPE_SESSION, cancel.get(), nullptr),
                                                    [](GDBusConnection* bus)
                                                    {
                                                        g_clear_object(&bus);
                                                    });
        });
}

void Registry::Impl::initClick()
{
    if (_clickDB && _clickUser)
    {
        return;
    }

    auto init = thread.executeOnThread<bool>(
        [this]()
        {
            GError* error = nullptr;

            if (!_clickDB)
            {
                _clickDB = std::shared_ptr<ClickDB>(click_db_new(), [](ClickDB* db)
                                                    {
                                                        g_clear_object(&db);
                                                    });
                /* If TEST_CLICK_DB is unset, this reads the system database. */
                click_db_read(_clickDB.get(), g_getenv("TEST_CLICK_DB"), &error);

                if (error != nullptr)
                {
                    auto perror = std::shared_ptr<GError>(error, [](GError* error)
                                                          {
                                                              g_error_free(error);
                                                          });
                    throw std::runtime_error(error->message);
                }
            }

            if (!_clickUser)
            {
                _clickUser = std::shared_ptr<ClickUser>(
                    click_user_new_for_user(_clickDB.get(), g_getenv("TEST_CLICK_USER"), &error), [](ClickUser* user)
                    {
                        g_clear_object(&user);
                    });

                if (error != nullptr)
                {
                    auto perror = std::shared_ptr<GError>(error, [](GError* error)
                                                          {
                                                              g_error_free(error);
                                                          });
                    throw std::runtime_error(error->message);
                }
            }

            return true;
        });

    if (!init)
    {
        throw std::runtime_error("Unable to initialize the Click Database");
    }
}

std::shared_ptr<JsonObject> Registry::Impl::getClickManifest(const std::string& package)
{
    initClick();

    return thread.executeOnThread<std::shared_ptr<JsonObject>>(
        [this, package]()
        {
            GError* error = nullptr;
            auto retval = std::shared_ptr<JsonObject>(
                click_user_get_manifest(_clickUser.get(), package.c_str(), &error), [](JsonObject* obj)
                {
                    if (obj != nullptr)
                    {
                        json_object_unref(obj);
                    }
                });

            if (error != nullptr)
            {
                auto perror = std::shared_ptr<GError>(error, [](GError* error)
                                                      {
                                                          g_error_free(error);
                                                      });
                throw std::runtime_error(error->message);
            }

            return retval;
        });
}

std::list<AppID::Package> Registry::Impl::getClickPackages()
{
    initClick();

    return thread.executeOnThread<std::list<AppID::Package>>(
        [this]()
        {
            GError* error = nullptr;
            GList* pkgs = click_db_get_packages(_clickDB.get(), FALSE, &error);

            if (error != nullptr)
            {
                auto perror = std::shared_ptr<GError>(error, [](GError* error)
                                                      {
                                                          g_error_free(error);
                                                      });
                throw std::runtime_error(error->message);
            }

            std::list<AppID::Package> list;
            for (GList* item = pkgs; item != NULL; item = g_list_next(item))
            {
                list.emplace_back(AppID::Package::from_raw((gchar*)item->data));
            }

            g_list_free_full(pkgs, g_free);
            return list;
        });
}

std::string Registry::Impl::getClickDir(const std::string& package)
{
    initClick();

    return thread.executeOnThread<std::string>([this, package]()
                                               {
                                                   GError* error = nullptr;
                                                   auto dir =
                                                       click_user_get_path(_clickUser.get(), package.c_str(), &error);

                                                   if (error != nullptr)
                                                   {
                                                       auto perror = std::shared_ptr<GError>(error, [](GError* error)
                                                                                             {
                                                                                                 g_error_free(error);
                                                                                             });
                                                       throw std::runtime_error(error->message);
                                                   }

                                                   std::string cppdir(dir);
                                                   g_free(dir);
                                                   return cppdir;
                                               });
}

void
Registry::Impl::setManager (Registry::Manager* manager)
{
    if (_manager != nullptr)
    {
        throw std::runtime_error("Already have a manager and trying to set another");
    }

    _manager = manager;
}

void
Registry::Impl::clearManager ()
{
    _manager = nullptr;
}

};  // namespace AppLaunch
};  // namespace Ubuntu<|MERGE_RESOLUTION|>--- conflicted
+++ resolved
@@ -24,19 +24,6 @@
 namespace AppLaunch
 {
 
-<<<<<<< HEAD
-Registry::Impl::Impl (Registry* registry):
-    thread([]() {}, [this]()
-{
-    _clickUser.reset();
-    _clickDB.reset();
-
-    g_dbus_connection_flush_sync(_dbus.get(), nullptr, nullptr);
-    _dbus.reset();
-}),
-_registry(registry),
-_manager(nullptr)
-=======
 Registry::Impl::Impl(Registry* registry)
     : thread(
           []()
@@ -51,8 +38,7 @@
               _dbus.reset();
           })
     , _registry(registry)
-// _manager(nullptr)
->>>>>>> ccc4870c
+    , _manager(nullptr)
 {
     auto cancel = thread.getCancellable();
     _dbus = thread.executeOnThread<std::shared_ptr<GDBusConnection>>(
