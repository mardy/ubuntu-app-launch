/*
 * Copyright © 2016 Canonical Ltd.
 *
 * This program is free software: you can redistribute it and/or modify it
 * under the terms of the GNU General Public License version 3, as published
 * by the Free Software Foundation.
 *
 * This program is distributed in the hope that it will be useful, but
 * WITHOUT ANY WARRANTY; without even the implied warranties of
 * MERCHANTABILITY, SATISFACTORY QUALITY, or FITNESS FOR A PARTICULAR
 * PURPOSE.  See the GNU General Public License for more details.
 *
 * You should have received a copy of the GNU General Public License along
 * with this program.  If not, see <http://www.gnu.org/licenses/>.
 *
 * Authors:
 *     Ted Gould <ted.gould@canonical.com>
 */

#include "registry-impl.h"
#include "application-icon-finder.h"

namespace ubuntu
{
namespace app_launch
{

Registry::Impl::Impl(Registry* registry)
    : thread([]() {},
             [this]() {
                 _clickUser.reset();
                 _clickDB.reset();

                 if (_dbus)
                     g_dbus_connection_flush_sync(_dbus.get(), nullptr, nullptr);
                 _dbus.reset();
             })
    , _registry(registry)
<<<<<<< HEAD
    , _manager(nullptr)
=======
    , _iconFinders()
// _manager(nullptr)
>>>>>>> 4fb359a7
{
    auto cancel = thread.getCancellable();
    _dbus = thread.executeOnThread<std::shared_ptr<GDBusConnection>>([cancel]() {
        return std::shared_ptr<GDBusConnection>(g_bus_get_sync(G_BUS_TYPE_SESSION, cancel.get(), nullptr),
                                                [](GDBusConnection* bus) { g_clear_object(&bus); });
    });
}

void Registry::Impl::initClick()
{
    if (_clickDB && _clickUser)
    {
        return;
    }

    auto init = thread.executeOnThread<bool>([this]() {
        GError* error = nullptr;

        if (!_clickDB)
        {
            _clickDB = std::shared_ptr<ClickDB>(click_db_new(), [](ClickDB* db) { g_clear_object(&db); });
            /* If TEST_CLICK_DB is unset, this reads the system database. */
            click_db_read(_clickDB.get(), g_getenv("TEST_CLICK_DB"), &error);

            if (error != nullptr)
            {
                auto perror = std::shared_ptr<GError>(error, [](GError* error) { g_error_free(error); });
                throw std::runtime_error(perror->message);
            }
        }

        if (!_clickUser)
        {
            _clickUser =
                std::shared_ptr<ClickUser>(click_user_new_for_user(_clickDB.get(), g_getenv("TEST_CLICK_USER"), &error),
                                           [](ClickUser* user) { g_clear_object(&user); });

            if (error != nullptr)
            {
                auto perror = std::shared_ptr<GError>(error, [](GError* error) { g_error_free(error); });
                throw std::runtime_error(perror->message);
            }
        }

        return true;
    });

    if (!init)
    {
        throw std::runtime_error("Unable to initialize the Click Database");
    }
}

std::shared_ptr<JsonObject> Registry::Impl::getClickManifest(const std::string& package)
{
    initClick();

    auto retval = thread.executeOnThread<std::shared_ptr<JsonObject>>([this, package]() {
        GError* error = nullptr;
        auto retval = std::shared_ptr<JsonObject>(click_user_get_manifest(_clickUser.get(), package.c_str(), &error),
                                                  [](JsonObject* obj) {
                                                      if (obj != nullptr)
                                                      {
                                                          json_object_unref(obj);
                                                      }
                                                  });

        if (error != nullptr)
        {
            auto perror = std::shared_ptr<GError>(error, [](GError* error) { g_error_free(error); });
            throw std::runtime_error(perror->message);
        }

        return retval;
    });

    if (!retval)
        throw std::runtime_error("Unable to get Click manifest for package: " + package);

    return retval;
}

std::list<AppID::Package> Registry::Impl::getClickPackages()
{
    initClick();

    return thread.executeOnThread<std::list<AppID::Package>>([this]() {
        GError* error = nullptr;
        GList* pkgs = click_db_get_packages(_clickDB.get(), FALSE, &error);

        if (error != nullptr)
        {
            auto perror = std::shared_ptr<GError>(error, [](GError* error) { g_error_free(error); });
            throw std::runtime_error(perror->message);
        }

        std::list<AppID::Package> list;
        for (GList* item = pkgs; item != NULL; item = g_list_next(item))
        {
            list.emplace_back(AppID::Package::from_raw((gchar*)item->data));
        }

        g_list_free_full(pkgs, g_free);
        return list;
    });
}

std::string Registry::Impl::getClickDir(const std::string& package)
{
    initClick();

    return thread.executeOnThread<std::string>([this, package]() {
        GError* error = nullptr;
        auto dir = click_user_get_path(_clickUser.get(), package.c_str(), &error);

        if (error != nullptr)
        {
            auto perror = std::shared_ptr<GError>(error, [](GError* error) { g_error_free(error); });
            throw std::runtime_error(perror->message);
        }

        std::string cppdir(dir);
        g_free(dir);
        return cppdir;
    });
}

<<<<<<< HEAD
=======
std::shared_ptr<IconFinder> Registry::Impl::getIconFinder(std::string basePath)
{
    if (_iconFinders.find(basePath) == _iconFinders.end())
    {
        _iconFinders[basePath] = std::make_shared<IconFinder>(basePath);
    }
    return _iconFinders[basePath];
}

#if 0
>>>>>>> 4fb359a7
void
Registry::Impl::setManager (Registry::Manager* manager)
{
    if (_manager != nullptr)
    {
        throw std::runtime_error("Already have a manager and trying to set another");
    }

    _manager = manager;
}

void
Registry::Impl::clearManager ()
{
    _manager = nullptr;
}

};  // namespace app_launch
};  // namespace ubuntu<|MERGE_RESOLUTION|>--- conflicted
+++ resolved
@@ -36,12 +36,8 @@
                  _dbus.reset();
              })
     , _registry(registry)
-<<<<<<< HEAD
     , _manager(nullptr)
-=======
     , _iconFinders()
-// _manager(nullptr)
->>>>>>> 4fb359a7
 {
     auto cancel = thread.getCancellable();
     _dbus = thread.executeOnThread<std::shared_ptr<GDBusConnection>>([cancel]() {
@@ -169,8 +165,6 @@
     });
 }
 
-<<<<<<< HEAD
-=======
 std::shared_ptr<IconFinder> Registry::Impl::getIconFinder(std::string basePath)
 {
     if (_iconFinders.find(basePath) == _iconFinders.end())
@@ -180,8 +174,6 @@
     return _iconFinders[basePath];
 }
 
-#if 0
->>>>>>> 4fb359a7
 void
 Registry::Impl::setManager (Registry::Manager* manager)
 {
