--- conflicted
+++ resolved
@@ -47,9 +47,7 @@
     virtual std::list<std::shared_ptr<Application>> list() override;
 
     /* Application Creation */
-<<<<<<< HEAD
-    virtual std::shared_ptr<app_impls::Base> create(const AppID& appid,
-                                                    const std::shared_ptr<Registry>& registry) override;
+    virtual std::shared_ptr<app_impls::Base> create(const AppID& appid) override;
 
     /* Info watching */
     virtual core::Signal<const std::shared_ptr<Application>&>& infoChanged() override;
@@ -62,9 +60,6 @@
 
     void directoryChanged(GFile* file, GFileMonitorEvent type);
     void setupMonitors();
-=======
-    virtual std::shared_ptr<app_impls::Base> create(const AppID& appid) override;
->>>>>>> c4275401
 };
 
 }  // namespace app_store
