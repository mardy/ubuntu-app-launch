--- conflicted
+++ resolved
@@ -38,7 +38,6 @@
 	guint i = 0;
 	GArray * array = g_array_new(TRUE, TRUE, sizeof(gchar *));
 	g_array_set_clear_func(array, free_helper);
-<<<<<<< HEAD
 
 	for (i = 0; i < g_strv_length((gchar**)uris); i++) {
 		gchar * escaped = g_shell_quote(uris[i]);
@@ -56,25 +55,6 @@
 	gchar * uris;
 } app_start_t;
 
-=======
-
-	for (i = 0; i < g_strv_length((gchar**)uris); i++) {
-		gchar * escaped = g_shell_quote(uris[i]);
-		g_array_append_val(array, escaped);
-	}
-
-	gchar * urisjoin = g_strjoinv(" ", (gchar**)array->data);
-	g_array_unref(array);
-
-	return urisjoin;
-}
-
-typedef struct {
-	gchar * appid;
-	gchar * uris;
-} app_start_t;
-
->>>>>>> 4f65d3ba
 static void
 application_start_cb (GObject * obj, GAsyncResult * res, gpointer user_data)
 {
@@ -82,10 +62,8 @@
 	GError * error = NULL;
 	GVariant * result = NULL;
 
-<<<<<<< HEAD
 	tracepoint(upstart_app_launch, libual_start_message_callback, data->appid);
-=======
->>>>>>> 4f65d3ba
+
 	g_debug("Started Message Callback: %s", data->appid);
 
 	result = g_dbus_connection_call_finish(G_DBUS_CONNECTION(obj), res, &error);
@@ -100,11 +78,8 @@
 			if (g_strcmp0(remote_error, "com.ubuntu.Upstart0_6.Error.AlreadyStarted") == 0) {
 				second_exec(data->appid, data->uris);
 			}
-<<<<<<< HEAD
-=======
 
 			g_free(remote_error);
->>>>>>> 4f65d3ba
 		} else {
 			g_warning("Unable to emit event to start application: %s", error->message);
 		}
@@ -118,11 +93,7 @@
 
 /* Get the path of the job from Upstart, if we've got it already, we'll just
    use the cache of the value */
-<<<<<<< HEAD
-const gchar *
-=======
 static const gchar *
->>>>>>> 4f65d3ba
 get_jobpath (GDBusConnection * con, const gchar * jobname)
 {
 	gchar * cachepath = g_strdup_printf("upstart-app-lauch-job-path-cache-%s", jobname);
@@ -165,17 +136,10 @@
 
 /* Check to see if a legacy app wants us to manage whether they're
    single instance or not */
-<<<<<<< HEAD
-gboolean
-legacy_single_instance (const gchar * appid)
-{
-	tracepoint(upstart_app_launch, desktop_single_start, appid);
-=======
 static gboolean
 legacy_single_instance (const gchar * appid)
 {
-	tracepoint(upstart_app_launch, desktop_single_start);
->>>>>>> 4f65d3ba
+	tracepoint(upstart_app_launch, desktop_single_start, appid);
 
 	GKeyFile * keyfile = keyfile_for_appid(appid, NULL);
 
@@ -184,11 +148,7 @@
 		return FALSE;
 	}
 
-<<<<<<< HEAD
 	tracepoint(upstart_app_launch, desktop_single_found, appid);
-=======
-	tracepoint(upstart_app_launch, desktop_single_found);
->>>>>>> 4f65d3ba
 
 	gboolean singleinstance = FALSE;
 
@@ -207,11 +167,7 @@
 	
 	g_key_file_free(keyfile);
 
-<<<<<<< HEAD
 	tracepoint(upstart_app_launch, desktop_single_finished, appid, singleinstance ? "single" : "unmanaged");
-=======
-	tracepoint(upstart_app_launch, desktop_single_finished);
->>>>>>> 4f65d3ba
 
 	return singleinstance;
 }
@@ -220,7 +176,6 @@
 upstart_app_launch_start_application (const gchar * appid, const gchar * const * uris)
 {
 	g_return_val_if_fail(appid != NULL, FALSE);
-<<<<<<< HEAD
 
 	tracepoint(upstart_app_launch, libual_start, appid);
 
@@ -256,37 +211,6 @@
 
 	tracepoint(upstart_app_launch, libual_job_path_determined, appid, jobpath);
 
-=======
-
-	GDBusConnection * con = g_bus_get_sync(G_BUS_TYPE_SESSION, NULL, NULL);
-	g_return_val_if_fail(con != NULL, FALSE);
-
-	/* Determine whether it's a click package by looking for the symlink
-	   that is created by the desktop hook */
-	gchar * appiddesktop = g_strdup_printf("%s.desktop", appid);
-	gchar * click_link = NULL;
-	const gchar * link_farm_dir = g_getenv("UPSTART_APP_LAUNCH_LINK_FARM");
-	if (G_LIKELY(link_farm_dir == NULL)) {
-		click_link = g_build_filename(g_get_home_dir(), ".cache", "upstart-app-launch", "desktop", appiddesktop, NULL);
-	} else {
-		click_link = g_build_filename(link_farm_dir, appiddesktop, NULL);
-	}
-	g_free(appiddesktop);
-	gboolean click = g_file_test(click_link, G_FILE_TEST_EXISTS);
-	g_free(click_link);
-
-	/* Figure out the DBus path for the job */
-	const gchar * jobpath = NULL;
-	if (click) {
-		jobpath = get_jobpath(con, "application-click");
-	} else {
-		jobpath = get_jobpath(con, "application-legacy");
-	}
-
-	if (jobpath == NULL)
-		return FALSE;
-
->>>>>>> 4f65d3ba
 	/* Callback data */
 	app_start_t * app_start_data = g_new0(app_start_t, 1);
 	app_start_data->appid = g_strdup(appid);
@@ -332,11 +256,8 @@
 	                       application_start_cb,
 	                       app_start_data);
 
-<<<<<<< HEAD
 	tracepoint(upstart_app_launch, libual_start_message_sent, appid);
 
-=======
->>>>>>> 4f65d3ba
 	g_object_unref(con);
 
 	return TRUE;
@@ -1002,15 +923,9 @@
 			if (g_variant_n_children(processv) > 0) {
 				GVariant * first_entry = g_variant_get_child_value(processv, 0);
 				GVariant * pidv = g_variant_get_child_value(first_entry, 1);
-<<<<<<< HEAD
 
 				data->pid = g_variant_get_int32(pidv);
 
-=======
-
-				data->pid = g_variant_get_int32(pidv);
-
->>>>>>> 4f65d3ba
 				g_variant_unref(pidv);
 				g_variant_unref(first_entry);
 			}
