/*
 * Copyright 2013 Canonical Ltd.
 *
 * This program is free software: you can redistribute it and/or modify it
 * under the terms of the GNU General Public License version 3, as published
 * by the Free Software Foundation.
 *
 * This program is distributed in the hope that it will be useful, but
 * WITHOUT ANY WARRANTY; without even the implied warranties of
 * MERCHANTABILITY, SATISFACTORY QUALITY, or FITNESS FOR A PARTICULAR
 * PURPOSE.  See the GNU General Public License for more details.
 *
 * You should have received a copy of the GNU General Public License along
 * with this program.  If not, see <http://www.gnu.org/licenses/>.
 *
 * Authors:
 *     Ted Gould <ted.gould@canonical.com>
 */

#include "upstart-app-launch.h"
#include <json-glib/json-glib.h>
#include <upstart.h>
#include <gio/gio.h>
#include <string.h>

#include "upstart-app-launch-trace.h"
#include "second-exec-core.h"
#include "../helpers.h"

static void apps_for_job (GDBusConnection * con, const gchar * name, GArray * apps, gboolean truncate_legacy);
static void free_helper (gpointer value);

/* Function to take the urls and escape them so that they can be
   parsed on the other side correctly. */
static gchar *
app_uris_string (const gchar * const * uris)
{
	guint i = 0;
	GArray * array = g_array_new(TRUE, TRUE, sizeof(gchar *));
	g_array_set_clear_func(array, free_helper);

	for (i = 0; i < g_strv_length((gchar**)uris); i++) {
		gchar * escaped = g_shell_quote(uris[i]);
		g_array_append_val(array, escaped);
	}

	gchar * urisjoin = g_strjoinv(" ", (gchar**)array->data);
	g_array_unref(array);

	return urisjoin;
}

typedef struct {
	gchar * appid;
	gchar * uris;
} app_start_t;

static void
application_start_cb (GObject * obj, GAsyncResult * res, gpointer user_data)
{
	app_start_t * data = (app_start_t *)user_data;
	GError * error = NULL;
	GVariant * result = NULL;

	tracepoint(upstart_app_launch, libual_start_message_callback, data->appid);
	g_debug("Started Message Callback: %s", data->appid);

	result = g_dbus_connection_call_finish(G_DBUS_CONNECTION(obj), res, &error);

	if (result != NULL)
		g_variant_unref(result);
	
	if (error != NULL) {
		if (g_dbus_error_is_remote_error(error)) {
			gchar * remote_error = g_dbus_error_get_remote_error(error);
			g_debug("Remote error: %s", remote_error);
			if (g_strcmp0(remote_error, "com.ubuntu.Upstart0_6.Error.AlreadyStarted") == 0) {
				second_exec(data->appid, data->uris);
			}

			g_free(remote_error);
		} else {
			g_warning("Unable to emit event to start application: %s", error->message);
		}
		g_error_free(error);
	}

	g_free(data->appid);
	g_free(data->uris);
	g_free(data);
}

/* Get the path of the job from Upstart, if we've got it already, we'll just
   use the cache of the value */
static const gchar *
get_jobpath (GDBusConnection * con, const gchar * jobname)
{
	gchar * cachepath = g_strdup_printf("upstart-app-lauch-job-path-cache-%s", jobname);
	gpointer cachedata = g_object_get_data(G_OBJECT(con), cachepath);

	if (cachedata != NULL) {
		g_free(cachepath);
		return cachedata;
	}

	GError * error = NULL;
	GVariant * job_path_variant = g_dbus_connection_call_sync(con,
		DBUS_SERVICE_UPSTART,
		DBUS_PATH_UPSTART,
		DBUS_INTERFACE_UPSTART,
		"GetJobByName",
		g_variant_new("(s)", jobname),
		G_VARIANT_TYPE("(o)"),
		G_DBUS_CALL_FLAGS_NONE,
		-1, /* timeout: default */
		NULL, /* cancelable */
		&error);

	if (error != NULL) {	
		g_warning("Unable to find job '%s': %s", jobname, error->message);
		g_error_free(error);
		g_free(cachepath);
		return NULL;
	}

	gchar * job_path = NULL;
	g_variant_get(job_path_variant, "(o)", &job_path);
	g_variant_unref(job_path_variant);

	g_object_set_data_full(G_OBJECT(con), cachepath, job_path, g_free);
	g_free(cachepath);

	return job_path;
}

/* Check to see if a legacy app wants us to manage whether they're
   single instance or not */
static gboolean
legacy_single_instance (const gchar * appid)
{
	tracepoint(upstart_app_launch, desktop_single_start, appid);

	GKeyFile * keyfile = keyfile_for_appid(appid, NULL);

	if (keyfile == NULL) {
		g_warning("Unable to find keyfile for application '%s'", appid);
		return FALSE;
	}

	tracepoint(upstart_app_launch, desktop_single_found, appid);

	gboolean singleinstance = FALSE;

	if (g_key_file_has_key(keyfile, "Desktop Entry", "X-Ubuntu-Single-Instance", NULL)) {
		GError * error = NULL;

		singleinstance = g_key_file_get_boolean(keyfile, "Desktop Entry", "X-Ubuntu-Single-Instance", &error);

		if (error != NULL) {
			g_warning("Unable to get single instance key for app '%s': %s", appid, error->message);
			g_error_free(error);
			/* Ensure that if we got an error, we assume standard case */
			singleinstance = FALSE;
		}
	}
	
	g_key_file_free(keyfile);

	tracepoint(upstart_app_launch, desktop_single_finished, appid, singleinstance ? "single" : "unmanaged");

	return singleinstance;
}

/* Determine whether it's a click package by looking for the symlink
   that is created by the desktop hook */
static gboolean
is_click (const gchar * appid)
{
<<<<<<< HEAD
=======
	g_return_val_if_fail(appid != NULL, FALSE);

	tracepoint(upstart_app_launch, libual_start, appid);

	GDBusConnection * con = g_bus_get_sync(G_BUS_TYPE_SESSION, NULL, NULL);
	g_return_val_if_fail(con != NULL, FALSE);

	/* Determine whether it's a click package by looking for the symlink
	   that is created by the desktop hook */
>>>>>>> 826685be
	gchar * appiddesktop = g_strdup_printf("%s.desktop", appid);
	gchar * click_link = NULL;
	const gchar * link_farm_dir = g_getenv("UPSTART_APP_LAUNCH_LINK_FARM");
	if (G_LIKELY(link_farm_dir == NULL)) {
		click_link = g_build_filename(g_get_home_dir(), ".cache", "upstart-app-launch", "desktop", appiddesktop, NULL);
	} else {
		click_link = g_build_filename(link_farm_dir, appiddesktop, NULL);
	}
	g_free(appiddesktop);
	gboolean click = g_file_test(click_link, G_FILE_TEST_EXISTS);
	g_free(click_link);

<<<<<<< HEAD
	return click;
}

gboolean
upstart_app_launch_start_application (const gchar * appid, const gchar * const * uris)
{
	g_return_val_if_fail(appid != NULL, FALSE);

	GDBusConnection * con = g_bus_get_sync(G_BUS_TYPE_SESSION, NULL, NULL);
	g_return_val_if_fail(con != NULL, FALSE);

	gboolean click = is_click(appid);
=======
	tracepoint(upstart_app_launch, libual_determine_type, appid, click ? "click" : "legacy");
>>>>>>> 826685be

	/* Figure out the DBus path for the job */
	const gchar * jobpath = NULL;
	if (click) {
		jobpath = get_jobpath(con, "application-click");
	} else {
		jobpath = get_jobpath(con, "application-legacy");
	}

	if (jobpath == NULL)
		return FALSE;

	tracepoint(upstart_app_launch, libual_job_path_determined, appid, jobpath);

	/* Callback data */
	app_start_t * app_start_data = g_new0(app_start_t, 1);
	app_start_data->appid = g_strdup(appid);

	/* Build up our environment */
	GVariantBuilder builder;
	g_variant_builder_init(&builder, G_VARIANT_TYPE_TUPLE);

	g_variant_builder_open(&builder, G_VARIANT_TYPE_ARRAY);

	g_variant_builder_add_value(&builder, g_variant_new_take_string(g_strdup_printf("APP_ID=%s", appid)));

	if (uris != NULL) {
		gchar * urisjoin = app_uris_string(uris);
		gchar * urienv = g_strdup_printf("APP_URIS=%s", urisjoin);
		app_start_data->uris = urisjoin;
		g_variant_builder_add_value(&builder, g_variant_new_take_string(urienv));
	}

	if (!click) {
		if (legacy_single_instance(appid)) {
			g_variant_builder_add_value(&builder, g_variant_new_string("INSTANCE_ID="));
		} else {
			gchar * instanceid = g_strdup_printf("INSTANCE_ID=%" G_GUINT64_FORMAT, g_get_real_time());
			g_variant_builder_add_value(&builder, g_variant_new_take_string(instanceid));
		}
	}

	g_variant_builder_close(&builder);
	g_variant_builder_add_value(&builder, g_variant_new_boolean(TRUE));
	
	/* Call the job start function */
	g_dbus_connection_call(con,
	                       DBUS_SERVICE_UPSTART,
	                       jobpath,
	                       DBUS_INTERFACE_UPSTART_JOB,
	                       "Start",
	                       g_variant_builder_end(&builder),
	                       NULL,
	                       G_DBUS_CALL_FLAGS_NONE,
	                       -1,
	                       NULL, /* cancelable */
	                       application_start_cb,
	                       app_start_data);

	tracepoint(upstart_app_launch, libual_start_message_sent, appid);

	g_object_unref(con);

	return TRUE;
}

static void
stop_job (GDBusConnection * con, const gchar * jobname, const gchar * appname, const gchar * instanceid)
{
	g_debug("Stopping job %s app_id %s instance_id %s", jobname, appname, instanceid);

	const gchar * job_path = get_jobpath(con, jobname);
	if (job_path == NULL)
		return;

	GVariantBuilder builder;
	g_variant_builder_init(&builder, G_VARIANT_TYPE_TUPLE);
	g_variant_builder_open(&builder, G_VARIANT_TYPE_ARRAY);

	g_variant_builder_add_value(&builder,
		g_variant_new_take_string(g_strdup_printf("APP_ID=%s", appname)));
	
	if (instanceid != NULL) {
		g_variant_builder_add_value(&builder,
			g_variant_new_take_string(g_strdup_printf("INSTANCE_ID=%s", instanceid)));
	}

	g_variant_builder_close(&builder);
	g_variant_builder_add_value(&builder, g_variant_new_boolean(FALSE)); /* wait */

	GError * error = NULL;
	GVariant * stop_variant = g_dbus_connection_call_sync(con,
		DBUS_SERVICE_UPSTART,
		job_path,
		DBUS_INTERFACE_UPSTART_JOB,
		"Stop",
		g_variant_builder_end(&builder),
		NULL,
		G_DBUS_CALL_FLAGS_NONE,
		-1, /* timeout: default */
		NULL, /* cancelable */
		&error);

	if (error != NULL) {
		g_warning("Unable to stop job %s app_id %s instance_id %s: %s", jobname, appname, instanceid, error->message);
		g_error_free(error);
	}

	g_variant_unref(stop_variant);
}

static void
free_helper (gpointer value)
{
	gchar ** strp = (gchar **)value;
	g_free(*strp);
}

gboolean
upstart_app_launch_stop_application (const gchar * appid)
{
	g_return_val_if_fail(appid != NULL, FALSE);

	GDBusConnection * con = g_bus_get_sync(G_BUS_TYPE_SESSION, NULL, NULL);
	g_return_val_if_fail(con != NULL, FALSE);

	gboolean found = FALSE;
	int i;

	GArray * apps = g_array_new(TRUE, TRUE, sizeof(gchar *));
	g_array_set_clear_func(apps, free_helper);

	/* Look through the click jobs and see if any match.  There can
	   only be one instance for each ID in the click world */
	apps_for_job(con, "application-click", apps, FALSE);
	for (i = 0; i < apps->len; i++) {
		const gchar * array_id = g_array_index(apps, const gchar *, i);
		if (g_strcmp0(array_id, appid) == 0) {
			stop_job(con, "application-click", appid, NULL);
			found = TRUE;
			break; /* There can be only one with click */
		}
	}

	if (apps->len > 0)
		g_array_remove_range(apps, 0, apps->len);

	/* Look through the legacy apps.  Trickier because we know that there
	   can be many instances of the legacy jobs out there, so we might
	   have to kill more than one of them. */
	apps_for_job(con, "application-legacy", apps, FALSE);
	gchar * appiddash = g_strdup_printf("%s-", appid); /* Probably could go RegEx here, but let's start with just a prefix lookup */
	for (i = 0; i < apps->len; i++) {
		const gchar * array_id = g_array_index(apps, const gchar *, i);
		if (g_str_has_prefix(array_id, appiddash)) {
			gchar * instanceid = g_strrstr(array_id, "-");
			stop_job(con, "application-legacy", appid, &(instanceid[1]));
			found = TRUE;
		}
	}
	g_free(appiddash);

	g_array_free(apps, TRUE);
	g_object_unref(con);

	return found;
}

gchar *
upstart_app_launch_application_log_path (const gchar * appid)
{
	gchar * path = NULL;
	g_return_val_if_fail(appid != NULL, NULL);

	if (is_click(appid)) {
		gchar * appfile = g_strdup_printf("application-click-%s.log", appid);
		path =  g_build_filename(g_get_user_cache_dir(), "upstart", appfile, NULL);
		g_free(appfile);
		return path;
	}

	if (legacy_single_instance(appid)) {
		gchar * appfile = g_strdup_printf("application-legacy-%s-.log", appid);
		path =  g_build_filename(g_get_user_cache_dir(), "upstart", appfile, NULL);
		g_free(appfile);
		return path;
	}

	/* If we're not single instance, we can't recreate the instance ID
	   but if it's running we can grab it. */
	unsigned int i;
	GDBusConnection * con = g_bus_get_sync(G_BUS_TYPE_SESSION, NULL, NULL);
	g_return_val_if_fail(con != NULL, NULL);

	GArray * apps = g_array_new(TRUE, TRUE, sizeof(gchar *));
	g_array_set_clear_func(apps, free_helper);

	apps_for_job(con, "application-legacy", apps, FALSE);
	gchar * appiddash = g_strdup_printf("%s-", appid); /* Probably could go RegEx here, but let's start with just a prefix lookup */
	for (i = 0; i < apps->len && path == NULL; i++) {
		const gchar * array_id = g_array_index(apps, const gchar *, i);
		if (g_str_has_prefix(array_id, appiddash)) {
			gchar * appfile = g_strdup_printf("application-legacy-%s.log", array_id);
			path =  g_build_filename(g_get_user_cache_dir(), "upstart", appfile, NULL);
			g_free(appfile);
		}
	}
	g_free(appiddash);

	g_array_free(apps, TRUE);
	g_object_unref(con);

	return path;
}

static GDBusConnection *
gdbus_upstart_ref (void) {
	static GDBusConnection * gdbus_upstart = NULL;

	if (gdbus_upstart != NULL) {
		return g_object_ref(gdbus_upstart);
	}

	GError * error = NULL;
	gdbus_upstart = g_bus_get_sync(G_BUS_TYPE_SESSION, NULL, &error);

	if (error != NULL) {
		g_warning("Unable to connect to Upstart bus: %s", error->message);
		g_error_free(error);
		return NULL;
	}

	g_object_add_weak_pointer(G_OBJECT(gdbus_upstart), (gpointer)&gdbus_upstart);

	return gdbus_upstart;
}

/* The data we keep for each observer */
typedef struct _observer_t observer_t;
struct _observer_t {
	GDBusConnection * conn;
	guint sighandle;
	upstart_app_launch_app_observer_t func;
	gpointer user_data;
};

/* The data we keep for each failed observer */
typedef struct _failed_observer_t failed_observer_t;
struct _failed_observer_t {
	GDBusConnection * conn;
	guint sighandle;
	upstart_app_launch_app_failed_observer_t func;
	gpointer user_data;
};

/* The lists of Observers */
static GList * starting_array = NULL;
static GList * started_array = NULL;
static GList * stop_array = NULL;
static GList * focus_array = NULL;
static GList * resume_array = NULL;
static GList * failed_array = NULL;

static void
observer_cb (GDBusConnection * conn, const gchar * sender, const gchar * object, const gchar * interface, const gchar * signal, GVariant * params, gpointer user_data)
{
	observer_t * observer = (observer_t *)user_data;

	const gchar * signalname = NULL;
	g_variant_get_child(params, 0, "&s", &signalname);

	tracepoint(upstart_app_launch, observer_start, signalname);

	gchar * env = NULL;
	GVariant * envs = g_variant_get_child_value(params, 1);
	GVariantIter iter;
	g_variant_iter_init(&iter, envs);

	gboolean job_found = FALSE;
	gboolean job_legacy = FALSE;
	gchar * instance = NULL;

	while (g_variant_iter_loop(&iter, "s", &env)) {
		if (g_strcmp0(env, "JOB=application-click") == 0) {
			job_found = TRUE;
		} else if (g_strcmp0(env, "JOB=application-legacy") == 0) {
			job_found = TRUE;
			job_legacy = TRUE;
		} else if (g_str_has_prefix(env, "INSTANCE=")) {
			instance = g_strdup(env + strlen("INSTANCE="));
		}
	}

	g_variant_unref(envs);

	if (job_legacy && instance != NULL) {
		gchar * dash = g_strrstr(instance, "-");
		if (dash != NULL) {
			dash[0] = '\0';
		}
	}

	if (job_found && instance != NULL) {
		observer->func(instance, observer->user_data);
	}

	tracepoint(upstart_app_launch, observer_finish, signalname);

	g_free(instance);
}

/* Creates the observer structure and registers for the signal with
   GDBus so that we can get a callback */
static gboolean
add_app_generic (upstart_app_launch_app_observer_t observer, gpointer user_data, const gchar * signal, GList ** list)
{
	GDBusConnection * conn = gdbus_upstart_ref();

	if (conn == NULL) {
		return FALSE;
	}

	observer_t * observert = g_new0(observer_t, 1);

	observert->conn = conn;
	observert->func = observer;
	observert->user_data = user_data;

	*list = g_list_prepend(*list, observert);

	observert->sighandle = g_dbus_connection_signal_subscribe(conn,
		NULL, /* sender */
		DBUS_INTERFACE_UPSTART, /* interface */
		"EventEmitted", /* signal */
		DBUS_PATH_UPSTART, /* path */
		signal, /* arg0 */
		G_DBUS_SIGNAL_FLAGS_NONE,
		observer_cb,
		observert,
		NULL); /* user data destroy */

	return TRUE;
}

gboolean
upstart_app_launch_observer_add_app_started (upstart_app_launch_app_observer_t observer, gpointer user_data)
{
	return add_app_generic(observer, user_data, "started", &started_array);
}

gboolean
upstart_app_launch_observer_add_app_stop (upstart_app_launch_app_observer_t observer, gpointer user_data)
{
	return add_app_generic(observer, user_data, "stopped", &stop_array);
}

/* Creates the observer structure and registers for the signal with
   GDBus so that we can get a callback */
static gboolean
add_session_generic (upstart_app_launch_app_observer_t observer, gpointer user_data, const gchar * signal, GList ** list, GDBusSignalCallback session_cb)
{
	GDBusConnection * conn = g_bus_get_sync(G_BUS_TYPE_SESSION, NULL, NULL);

	if (conn == NULL) {
		return FALSE;
	}

	observer_t * observert = g_new0(observer_t, 1);

	observert->conn = conn;
	observert->func = observer;
	observert->user_data = user_data;

	*list = g_list_prepend(*list, observert);

	observert->sighandle = g_dbus_connection_signal_subscribe(conn,
		NULL, /* sender */
		"com.canonical.UpstartAppLaunch", /* interface */
		signal, /* signal */
		"/", /* path */
		NULL, /* arg0 */
		G_DBUS_SIGNAL_FLAGS_NONE,
		session_cb,
		observert,
		NULL); /* user data destroy */

	return TRUE;
}

/* Handle the focus signal when it occurs, call the observer */
static void
focus_signal_cb (GDBusConnection * conn, const gchar * sender, const gchar * object, const gchar * interface, const gchar * signal, GVariant * params, gpointer user_data)
{
	observer_t * observer = (observer_t *)user_data;
	const gchar * appid = NULL;

	tracepoint(upstart_app_launch, observer_start, "focus");

	if (observer->func != NULL) {
		g_variant_get(params, "(&s)", &appid);
		observer->func(appid, observer->user_data);
	}

	tracepoint(upstart_app_launch, observer_finish, "focus");
}

gboolean
upstart_app_launch_observer_add_app_focus (upstart_app_launch_app_observer_t observer, gpointer user_data)
{
	return add_session_generic(observer, user_data, "UnityFocusRequest", &focus_array, focus_signal_cb);
}

/* Handle the resume signal when it occurs, call the observer, then send a signal back when we're done */
static void
resume_signal_cb (GDBusConnection * conn, const gchar * sender, const gchar * object, const gchar * interface, const gchar * signal, GVariant * params, gpointer user_data)
{
	tracepoint(upstart_app_launch, observer_start, "resume");

	focus_signal_cb(conn, sender, object, interface, signal, params, user_data);

	GError * error = NULL;
	g_dbus_connection_emit_signal(conn,
		sender, /* destination */
		"/", /* path */
		"com.canonical.UpstartAppLaunch", /* interface */
		"UnityResumeResponse", /* signal */
		params, /* params, the same */
		&error);

	if (error != NULL) {
		g_warning("Unable to emit response signal: %s", error->message);
		g_error_free(error);
	}

	tracepoint(upstart_app_launch, observer_finish, "resume");
}

gboolean
upstart_app_launch_observer_add_app_resume (upstart_app_launch_app_observer_t observer, gpointer user_data)
{
	return add_session_generic(observer, user_data, "UnityResumeRequest", &resume_array, resume_signal_cb);
}

/* Handle the starting signal when it occurs, call the observer, then send a signal back when we're done */
static void
starting_signal_cb (GDBusConnection * conn, const gchar * sender, const gchar * object, const gchar * interface, const gchar * signal, GVariant * params, gpointer user_data)
{
	tracepoint(upstart_app_launch, observer_start, "starting");

	focus_signal_cb(conn, sender, object, interface, signal, params, user_data);

	GError * error = NULL;
	g_dbus_connection_emit_signal(conn,
		sender, /* destination */
		"/", /* path */
		"com.canonical.UpstartAppLaunch", /* interface */
		"UnityStartingSignal", /* signal */
		params, /* params, the same */
		&error);

	if (error != NULL) {
		g_warning("Unable to emit response signal: %s", error->message);
		g_error_free(error);
	}

	tracepoint(upstart_app_launch, observer_finish, "starting");
}

gboolean
upstart_app_launch_observer_add_app_starting (upstart_app_launch_app_observer_t observer, gpointer user_data)
{
	return add_session_generic(observer, user_data, "UnityStartingBroadcast", &starting_array, starting_signal_cb);
}

/* Handle the failed signal when it occurs, call the observer */
static void
failed_signal_cb (GDBusConnection * conn, const gchar * sender, const gchar * object, const gchar * interface, const gchar * signal, GVariant * params, gpointer user_data)
{
	failed_observer_t * observer = (failed_observer_t *)user_data;
	const gchar * appid = NULL;
	const gchar * typestr = NULL;

	tracepoint(upstart_app_launch, observer_start, "failed");

	if (observer->func != NULL) {
		upstart_app_launch_app_failed_t type = UPSTART_APP_LAUNCH_APP_FAILED_CRASH;
		g_variant_get(params, "(&s&s)", &appid, &typestr);

		if (g_strcmp0("crash", typestr) == 0) {
			type = UPSTART_APP_LAUNCH_APP_FAILED_CRASH;
		} else if (g_strcmp0("start-failure", typestr) == 0) {
			type = UPSTART_APP_LAUNCH_APP_FAILED_START_FAILURE;
		} else {
			g_warning("Application failure type '%s' unknown, reporting as a crash", typestr);
		}

		observer->func(appid, type, observer->user_data);
	}

	tracepoint(upstart_app_launch, observer_finish, "failed");
}

gboolean
upstart_app_launch_observer_add_app_failed (upstart_app_launch_app_failed_observer_t observer, gpointer user_data)
{
	GDBusConnection * conn = g_bus_get_sync(G_BUS_TYPE_SESSION, NULL, NULL);

	if (conn == NULL) {
		return FALSE;
	}

	failed_observer_t * observert = g_new0(failed_observer_t, 1);

	observert->conn = conn;
	observert->func = observer;
	observert->user_data = user_data;

	failed_array = g_list_prepend(failed_array, observert);

	observert->sighandle = g_dbus_connection_signal_subscribe(conn,
		NULL, /* sender */
		"com.canonical.UpstartAppLaunch", /* interface */
		"ApplicationFailed", /* signal */
		"/", /* path */
		NULL, /* arg0 */
		G_DBUS_SIGNAL_FLAGS_NONE,
		failed_signal_cb,
		observert,
		NULL); /* user data destroy */

	return TRUE;
}

static gboolean
delete_app_generic (upstart_app_launch_app_observer_t observer, gpointer user_data, GList ** list)
{
	observer_t * observert = NULL;
	GList * look;

	for (look = *list; look != NULL; look = g_list_next(look)) {
		observert = (observer_t *)look->data;

		if (observert->func == observer && observert->user_data == user_data) {
			break;
		}
	}

	if (look == NULL) {
		return FALSE;
	}

	g_dbus_connection_signal_unsubscribe(observert->conn, observert->sighandle);
	g_object_unref(observert->conn);

	g_free(observert);
	*list = g_list_delete_link(*list, look);

	return TRUE;
}

gboolean
upstart_app_launch_observer_delete_app_started (upstart_app_launch_app_observer_t observer, gpointer user_data)
{
	return delete_app_generic(observer, user_data, &started_array);
}

gboolean
upstart_app_launch_observer_delete_app_stop (upstart_app_launch_app_observer_t observer, gpointer user_data)
{
	return delete_app_generic(observer, user_data, &stop_array);
}

gboolean
upstart_app_launch_observer_delete_app_resume (upstart_app_launch_app_observer_t observer, gpointer user_data)
{
	return delete_app_generic(observer, user_data, &resume_array);
}

gboolean
upstart_app_launch_observer_delete_app_focus (upstart_app_launch_app_observer_t observer, gpointer user_data)
{
	return delete_app_generic(observer, user_data, &focus_array);
}

gboolean
upstart_app_launch_observer_delete_app_starting (upstart_app_launch_app_observer_t observer, gpointer user_data)
{
	return delete_app_generic(observer, user_data, &starting_array);
}

gboolean
upstart_app_launch_observer_delete_app_failed (upstart_app_launch_app_failed_observer_t observer, gpointer user_data)
{
	failed_observer_t * observert = NULL;
	GList * look;

	for (look = failed_array; look != NULL; look = g_list_next(look)) {
		observert = (failed_observer_t *)look->data;

		if (observert->func == observer && observert->user_data == user_data) {
			break;
		}
	}

	if (look == NULL) {
		return FALSE;
	}

	g_dbus_connection_signal_unsubscribe(observert->conn, observert->sighandle);
	g_object_unref(observert->conn);

	g_free(observert);
	failed_array = g_list_delete_link(failed_array, look);

	return TRUE;
}

typedef void (*per_instance_func_t) (GDBusConnection * con, GVariant * prop_dict, gpointer user_data);

static void
foreach_job_instance (GDBusConnection * con, const gchar * jobname, per_instance_func_t func, gpointer user_data)
{
	const gchar * job_path = get_jobpath(con, jobname);
	if (job_path == NULL)
		return;

	GError * error = NULL;
	GVariant * instance_tuple = g_dbus_connection_call_sync(con,
		DBUS_SERVICE_UPSTART,
		job_path,
		DBUS_INTERFACE_UPSTART_JOB,
		"GetAllInstances",
		NULL,
		G_VARIANT_TYPE("(ao)"),
		G_DBUS_CALL_FLAGS_NONE,
		-1, /* timeout: default */
		NULL, /* cancelable */
		&error);

	if (error != NULL) {
		g_warning("Unable to get instances of job '%s': %s", jobname, error->message);
		g_error_free(error);
		return;
	}

	GVariant * instance_list = g_variant_get_child_value(instance_tuple, 0);
	g_variant_unref(instance_tuple);

	GVariantIter instance_iter;
	g_variant_iter_init(&instance_iter, instance_list);
	const gchar * instance_path = NULL;

	while (g_variant_iter_loop(&instance_iter, "&o", &instance_path)) {
		GVariant * props_tuple = g_dbus_connection_call_sync(con,
			DBUS_SERVICE_UPSTART,
			instance_path,
			"org.freedesktop.DBus.Properties",
			"GetAll",
			g_variant_new("(s)", DBUS_INTERFACE_UPSTART_INSTANCE),
			G_VARIANT_TYPE("(a{sv})"),
			G_DBUS_CALL_FLAGS_NONE,
			-1, /* timeout: default */
			NULL, /* cancelable */
			&error);

		if (error != NULL) {
			g_warning("Unable to name of instance '%s': %s", instance_path, error->message);
			g_error_free(error);
			error = NULL;
			continue;
		}

		GVariant * props_dict = g_variant_get_child_value(props_tuple, 0);

		func(con, props_dict, user_data);

		g_variant_unref(props_dict);
		g_variant_unref(props_tuple);

	}

	g_variant_unref(instance_list);
}

typedef struct {
	GArray * apps;
	gboolean truncate_legacy;
	const gchar * jobname;
} apps_for_job_t;

static void
apps_for_job_instance (GDBusConnection * con, GVariant * props_dict, gpointer user_data)
{
	GVariant * namev = g_variant_lookup_value(props_dict, "name", G_VARIANT_TYPE_STRING);
	if (namev == NULL) {
		return;
	}

	apps_for_job_t * data = (apps_for_job_t *)user_data;
	gchar * instance_name = g_variant_dup_string(namev, NULL);
	g_variant_unref(namev);

	if (data->truncate_legacy && g_strcmp0(data->jobname, "application-legacy") == 0) {
		gchar * last_dash = g_strrstr(instance_name, "-");
		if (last_dash != NULL) {
			last_dash[0] = '\0';
		}
	}

	g_array_append_val(data->apps, instance_name);
}

/* Get all the instances for a given job name */
static void
apps_for_job (GDBusConnection * con, const gchar * jobname, GArray * apps, gboolean truncate_legacy)
{
	apps_for_job_t data = {
		.jobname = jobname,
		.apps = apps,
		.truncate_legacy = truncate_legacy
	};

	foreach_job_instance(con, jobname, apps_for_job_instance, &data);
}

gchar **
upstart_app_launch_list_running_apps (void)
{
	GDBusConnection * con = g_bus_get_sync(G_BUS_TYPE_SESSION, NULL, NULL);
	g_return_val_if_fail(con != NULL, g_new0(gchar *, 1));

	GArray * apps = g_array_new(TRUE, TRUE, sizeof(gchar *));

	apps_for_job(con, "application-legacy", apps, TRUE);
	apps_for_job(con, "application-click", apps, FALSE);

	g_object_unref(con);

	return (gchar **)g_array_free(apps, FALSE);
}

typedef struct {
	GPid pid;
	const gchar * appid;
	const gchar * jobname;
} pid_for_job_t;

static void
pid_for_job_instance (GDBusConnection * con, GVariant * props_dict, gpointer user_data)
{
	GVariant * namev = g_variant_lookup_value(props_dict, "name", G_VARIANT_TYPE_STRING);
	if (namev == NULL) {
		return;
	}

	pid_for_job_t * data = (pid_for_job_t *)user_data;
	gchar * instance_name = g_variant_dup_string(namev, NULL);
	g_variant_unref(namev);

	if (g_strcmp0(data->jobname, "application-legacy") == 0) {
		gchar * last_dash = g_strrstr(instance_name, "-");
		if (last_dash != NULL) {
			last_dash[0] = '\0';
		}
	}

	if (g_strcmp0(instance_name, data->appid) == 0) {
		GVariant * processv = g_variant_lookup_value(props_dict, "processes", G_VARIANT_TYPE("a(si)"));

		if (processv != NULL) {
			if (g_variant_n_children(processv) > 0) {
				GVariant * first_entry = g_variant_get_child_value(processv, 0);
				GVariant * pidv = g_variant_get_child_value(first_entry, 1);

				data->pid = g_variant_get_int32(pidv);

				g_variant_unref(pidv);
				g_variant_unref(first_entry);
			}

			g_variant_unref(processv);
		}
	}

	g_free(instance_name);
}

/* Look for the app for a job */
static GPid
pid_for_job (GDBusConnection * con, const gchar * jobname, const gchar * appid)
{
	pid_for_job_t data = {
		.jobname = jobname,
		.appid = appid,
		.pid = 0
	};

	foreach_job_instance(con, jobname, pid_for_job_instance, &data);

	return data.pid;
}

GPid
upstart_app_launch_get_primary_pid (const gchar * appid)
{
	g_return_val_if_fail(appid != NULL, 0);

	GDBusConnection * con = g_bus_get_sync(G_BUS_TYPE_SESSION, NULL, NULL);
	g_return_val_if_fail(con != NULL, 0);

	GPid pid = 0;

	if (pid == 0) {
		pid = pid_for_job(con, "application-legacy", appid);
	}

	if (pid == 0) {
		pid = pid_for_job(con, "application-click", appid);
	}

	g_object_unref(con);

	return pid;
}

gboolean
upstart_app_launch_pid_in_app_id (GPid pid, const gchar * appid)
{
	g_return_val_if_fail(appid != NULL, FALSE);

	if (pid == 0) {
		return FALSE;
	}

	GPid primary = upstart_app_launch_get_primary_pid(appid);

	return primary == pid;
}

/* Try and get a manifest file and do a couple sanity checks on it */
static JsonParser *
get_manifest_file (const gchar * pkg)
{
	/* Get the directory from click */
	GError * error = NULL;
	const gchar * click_exec = NULL;

	if (g_getenv("UAL_CLICK_EXEC") != NULL) {
		click_exec = g_getenv("UAL_CLICK_EXEC");
	} else {
		click_exec = "click";
	}

	gchar * cmdline = g_strdup_printf("%s info \"%s\"",
		click_exec, pkg);

	gchar * output = NULL;
	g_spawn_command_line_sync(cmdline, &output, NULL, NULL, &error);
	g_free(cmdline);

	if (error != NULL) {
		g_warning("Unable to get manifest for '%s' package: %s", pkg, error->message);
		g_error_free(error);
		g_free(output);
		return NULL;
	}

	/* Let's look at that manifest file */
	JsonParser * parser = json_parser_new();
	json_parser_load_from_data(parser, output, -1, &error);
	g_free(output);

	if (error != NULL) {
		g_warning("Unable to load manifest for '%s': %s", pkg, error->message);
		g_error_free(error);
		g_object_unref(parser);
		return NULL;
	}
	JsonNode * root = json_parser_get_root(parser);
	if (json_node_get_node_type(root) != JSON_NODE_OBJECT) {
		g_warning("Manifest file for package '%s' does not have an object as its root node", pkg);
		g_object_unref(parser);
		return NULL;
	}

	JsonObject * rootobj = json_node_get_object(root);
	if (!json_object_has_member(rootobj, "version")) {
		g_warning("Manifest file for package '%s' does not have a version", pkg);
		g_object_unref(parser);
		return NULL;
	}

	return parser;
}

/* Types of search we can do for an app name */
typedef enum _app_name_t app_name_t;
enum _app_name_t {
	APP_NAME_ONLY,
	APP_NAME_FIRST,
	APP_NAME_LAST
};

/* Figure out the app name if it's one of the keywords */
static const gchar *
manifest_app_name (JsonParser ** manifest, const gchar * pkg, const gchar * original_app)
{
	app_name_t app_type = APP_NAME_FIRST;

	if (original_app == NULL) {
		/* first */
	} else if (g_strcmp0(original_app, "first-listed-app") == 0) {
		/* first */
	} else if (g_strcmp0(original_app, "last-listed-app") == 0) {
		app_type = APP_NAME_LAST;
	} else if (g_strcmp0(original_app, "only-listed-app") == 0) {
		app_type = APP_NAME_ONLY;
	} else {
		return original_app;
	}

	if (*manifest == NULL) {
		*manifest = get_manifest_file(pkg);
	}

	JsonNode * root_node = json_parser_get_root(*manifest);
	JsonObject * root_obj = json_node_get_object(root_node);
	JsonObject * hooks = json_object_get_object_member(root_obj, "hooks");

	if (hooks == NULL) {
		return NULL;
	}

	GList * apps = json_object_get_members(hooks);
	if (apps == NULL) {
		return NULL;
	}

	const gchar * retapp = NULL;

	switch (app_type) {
	case APP_NAME_ONLY:
		if (g_list_length(apps) == 1) {
			retapp = (const gchar *)apps->data;
		}
		break;
	case APP_NAME_FIRST:
		retapp = (const gchar *)apps->data;
		break;
	case APP_NAME_LAST:
		retapp = (const gchar *)(g_list_last(apps)->data);
		break;
	default:
		break;
	}

	g_list_free(apps);

	return retapp;
}

/* Figure out the app version using the manifest */
static const gchar *
manifest_version (JsonParser ** manifest, const gchar * pkg, const gchar * original_ver)
{
	if (original_ver != NULL && g_strcmp0(original_ver, "current-user-version") != 0) {
		return original_ver;
	} else  {
		if (*manifest == NULL) {
			*manifest = get_manifest_file(pkg);
		}
		g_return_val_if_fail(*manifest != NULL, NULL);

		JsonNode * node = json_parser_get_root(*manifest);
		JsonObject * obj = json_node_get_object(node);

		return g_strdup(json_object_get_string_member(obj, "version"));
	}

	return NULL;
}

gchar *
upstart_app_launch_triplet_to_app_id (const gchar * pkg, const gchar * app, const gchar * ver)
{
	g_return_val_if_fail(pkg != NULL, NULL);

	const gchar * version = NULL;
	const gchar * application = NULL;
	JsonParser * manifest = NULL;

	version = manifest_version(&manifest, pkg, ver);
	g_return_val_if_fail(version != NULL, NULL);

	application = manifest_app_name(&manifest, pkg, app);
	g_return_val_if_fail(application != NULL, NULL);

	gchar * retval = g_strdup_printf("%s_%s_%s", pkg, application, version);

	/* The parser may hold allocation for some of our strings used above */
	g_clear_object(&manifest);

	return retval;
}<|MERGE_RESOLUTION|>--- conflicted
+++ resolved
@@ -176,18 +176,6 @@
 static gboolean
 is_click (const gchar * appid)
 {
-<<<<<<< HEAD
-=======
-	g_return_val_if_fail(appid != NULL, FALSE);
-
-	tracepoint(upstart_app_launch, libual_start, appid);
-
-	GDBusConnection * con = g_bus_get_sync(G_BUS_TYPE_SESSION, NULL, NULL);
-	g_return_val_if_fail(con != NULL, FALSE);
-
-	/* Determine whether it's a click package by looking for the symlink
-	   that is created by the desktop hook */
->>>>>>> 826685be
 	gchar * appiddesktop = g_strdup_printf("%s.desktop", appid);
 	gchar * click_link = NULL;
 	const gchar * link_farm_dir = g_getenv("UPSTART_APP_LAUNCH_LINK_FARM");
@@ -200,7 +188,6 @@
 	gboolean click = g_file_test(click_link, G_FILE_TEST_EXISTS);
 	g_free(click_link);
 
-<<<<<<< HEAD
 	return click;
 }
 
@@ -213,9 +200,7 @@
 	g_return_val_if_fail(con != NULL, FALSE);
 
 	gboolean click = is_click(appid);
-=======
 	tracepoint(upstart_app_launch, libual_determine_type, appid, click ? "click" : "legacy");
->>>>>>> 826685be
 
 	/* Figure out the DBus path for the job */
 	const gchar * jobpath = NULL;
