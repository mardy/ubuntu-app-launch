/*
 * Copyright 2013 Canonical Ltd.
 *
 * This program is free software: you can redistribute it and/or modify it
 * under the terms of the GNU General Public License version 3, as published
 * by the Free Software Foundation.
 *
 * This program is distributed in the hope that it will be useful, but
 * WITHOUT ANY WARRANTY; without even the implied warranties of
 * MERCHANTABILITY, SATISFACTORY QUALITY, or FITNESS FOR A PARTICULAR
 * PURPOSE.  See the GNU General Public License for more details.
 *
 * You should have received a copy of the GNU General Public License along
 * with this program.  If not, see <http://www.gnu.org/licenses/>.
 *
 * Authors:
 *     Ted Gould <ted.gould@canonical.com>
 */

#include "upstart-app-launch.h"
#include <json-glib/json-glib.h>
#include <upstart.h>
#include <gio/gio.h>
#include <string.h>

#include "upstart-app-launch-trace.h"
#include "second-exec-core.h"
#include "../helpers.h"

static void apps_for_job (GDBusConnection * con, const gchar * name, GArray * apps, gboolean truncate_legacy);
static void free_helper (gpointer value);

/* Function to take the urls and escape them so that they can be
   parsed on the other side correctly. */
static gchar *
app_uris_string (const gchar * const * uris)
{
	guint i = 0;
	GArray * array = g_array_new(TRUE, TRUE, sizeof(gchar *));
	g_array_set_clear_func(array, free_helper);

	for (i = 0; i < g_strv_length((gchar**)uris); i++) {
		gchar * escaped = g_shell_quote(uris[i]);
		g_array_append_val(array, escaped);
	}

	gchar * urisjoin = g_strjoinv(" ", (gchar**)array->data);
	g_array_unref(array);

	return urisjoin;
}

typedef struct {
	gchar * appid;
	gchar * uris;
} app_start_t;

static void
application_start_cb (GObject * obj, GAsyncResult * res, gpointer user_data)
{
	app_start_t * data = (app_start_t *)user_data;
	GError * error = NULL;
	GVariant * result = NULL;

	tracepoint(upstart_app_launch, libual_start_message_callback, data->appid);
	g_debug("Started Message Callback: %s", data->appid);

	result = g_dbus_connection_call_finish(G_DBUS_CONNECTION(obj), res, &error);

	if (result != NULL)
		g_variant_unref(result);
	
	if (error != NULL) {
		if (g_dbus_error_is_remote_error(error)) {
			gchar * remote_error = g_dbus_error_get_remote_error(error);
			g_debug("Remote error: %s", remote_error);
			if (g_strcmp0(remote_error, "com.ubuntu.Upstart0_6.Error.AlreadyStarted") == 0) {
				second_exec(data->appid, data->uris);
			}
		} else {
			g_warning("Unable to emit event to start application: %s", error->message);
		}
		g_error_free(error);
	}

	g_free(data->appid);
	g_free(data->uris);
	g_free(data);
}

/* Get the path of the job from Upstart, if we've got it already, we'll just
   use the cache of the value */
const gchar *
get_jobpath (GDBusConnection * con, const gchar * jobname)
{
	gchar * cachepath = g_strdup_printf("upstart-app-lauch-job-path-cache-%s", jobname);
	gpointer cachedata = g_object_get_data(G_OBJECT(con), cachepath);

	if (cachedata != NULL) {
		g_free(cachepath);
		return cachedata;
	}

	GError * error = NULL;
	GVariant * job_path_variant = g_dbus_connection_call_sync(con,
		DBUS_SERVICE_UPSTART,
		DBUS_PATH_UPSTART,
		DBUS_INTERFACE_UPSTART,
		"GetJobByName",
		g_variant_new("(s)", jobname),
		G_VARIANT_TYPE("(o)"),
		G_DBUS_CALL_FLAGS_NONE,
		-1, /* timeout: default */
		NULL, /* cancelable */
		&error);

	if (error != NULL) {	
		g_warning("Unable to find job '%s': %s", jobname, error->message);
		g_error_free(error);
		g_free(cachepath);
		return NULL;
	}

	gchar * job_path = NULL;
	g_variant_get(job_path_variant, "(o)", &job_path);
	g_variant_unref(job_path_variant);

	g_object_set_data_full(G_OBJECT(con), cachepath, job_path, g_free);
	g_free(cachepath);

	return job_path;
}

/* Check to see if a legacy app wants us to manage whether they're
   single instance or not */
gboolean
legacy_single_instance (const gchar * appid)
{
	tracepoint(upstart_app_launch, desktop_single_start, appid);

	GKeyFile * keyfile = keyfile_for_appid(appid, NULL);

	if (keyfile == NULL) {
		g_error("Unable to find keyfile for application '%s'", appid);
		return FALSE;
	}

	tracepoint(upstart_app_launch, desktop_single_found, appid);

	gboolean singleinstance = FALSE;

	if (g_key_file_has_key(keyfile, "Desktop Entry", "X-Ubuntu-Single-Instance", NULL)) {
		GError * error = NULL;

		singleinstance = g_key_file_get_boolean(keyfile, "Desktop Entry", "X-Ubuntu-Single-Instance", &error);

		if (error != NULL) {
			g_warning("Unable to get single instance key for app '%s': %s", appid, error->message);
			g_error_free(error);
			/* Ensure that if we got an error, we assume standard case */
			singleinstance = FALSE;
		}
	}
	
	g_key_file_free(keyfile);

	tracepoint(upstart_app_launch, desktop_single_finished, appid, singleinstance ? "single" : "unmanaged");

	return singleinstance;
}

gboolean
upstart_app_launch_start_application (const gchar * appid, const gchar * const * uris)
{
	g_return_val_if_fail(appid != NULL, FALSE);

	tracepoint(upstart_app_launch, libual_start, appid);

	GDBusConnection * con = g_bus_get_sync(G_BUS_TYPE_SESSION, NULL, NULL);
	g_return_val_if_fail(con != NULL, FALSE);

	/* Determine whether it's a click package by looking for the symlink
	   that is created by the desktop hook */
	gchar * appiddesktop = g_strdup_printf("%s.desktop", appid);
	gchar * click_link = NULL;
	const gchar * link_farm_dir = g_getenv("UPSTART_APP_LAUNCH_LINK_FARM");
	if (G_LIKELY(link_farm_dir == NULL)) {
		click_link = g_build_filename(g_get_home_dir(), ".cache", "upstart-app-launch", "desktop", appiddesktop, NULL);
	} else {
		click_link = g_build_filename(link_farm_dir, appiddesktop, NULL);
	}
	g_free(appiddesktop);
	gboolean click = g_file_test(click_link, G_FILE_TEST_EXISTS);
	g_free(click_link);

	tracepoint(upstart_app_launch, libual_determine_type, appid, click ? "click" : "legacy");

	/* Figure out the DBus path for the job */
	const gchar * jobpath = NULL;
	if (click) {
		jobpath = get_jobpath(con, "application-click");
	} else {
		jobpath = get_jobpath(con, "application-legacy");
	}

	if (jobpath == NULL)
		return FALSE;

	tracepoint(upstart_app_launch, libual_job_path_determined, appid, jobpath);

	/* Callback data */
	app_start_t * app_start_data = g_new0(app_start_t, 1);
	app_start_data->appid = g_strdup(appid);

	/* Build up our environment */
	GVariantBuilder builder;
	g_variant_builder_init(&builder, G_VARIANT_TYPE_TUPLE);

	g_variant_builder_open(&builder, G_VARIANT_TYPE_ARRAY);

	g_variant_builder_add_value(&builder, g_variant_new_take_string(g_strdup_printf("APP_ID=%s", appid)));

	if (uris != NULL) {
		gchar * urisjoin = app_uris_string(uris);
		gchar * urienv = g_strdup_printf("APP_URIS=%s", urisjoin);
		app_start_data->uris = urisjoin;
		g_variant_builder_add_value(&builder, g_variant_new_take_string(urienv));
	}

	if (!click) {
		if (legacy_single_instance(appid)) {
			g_variant_builder_add_value(&builder, g_variant_new_string("INSTANCE_ID="));
		} else {
			gchar * instanceid = g_strdup_printf("INSTANCE_ID=%" G_GUINT64_FORMAT, g_get_real_time());
			g_variant_builder_add_value(&builder, g_variant_new_take_string(instanceid));
		}
	}

	g_variant_builder_close(&builder);
	g_variant_builder_add_value(&builder, g_variant_new_boolean(TRUE));
	
	/* Call the job start function */
	g_dbus_connection_call(con,
	                       DBUS_SERVICE_UPSTART,
	                       jobpath,
	                       DBUS_INTERFACE_UPSTART_JOB,
	                       "Start",
	                       g_variant_builder_end(&builder),
	                       NULL,
	                       G_DBUS_CALL_FLAGS_NONE,
	                       -1,
	                       NULL, /* cancelable */
	                       application_start_cb,
	                       app_start_data);

	tracepoint(upstart_app_launch, libual_start_message_sent, appid);

	g_object_unref(con);

	return TRUE;
}

static void
stop_job (GDBusConnection * con, const gchar * jobname, const gchar * appname, const gchar * instanceid)
{
	g_debug("Stopping job %s app_id %s instance_id %s", jobname, appname, instanceid);

	const gchar * job_path = get_jobpath(con, jobname);
	if (job_path == NULL)
		return;

	GVariantBuilder builder;
	g_variant_builder_init(&builder, G_VARIANT_TYPE_TUPLE);
	g_variant_builder_open(&builder, G_VARIANT_TYPE_ARRAY);

	g_variant_builder_add_value(&builder,
		g_variant_new_take_string(g_strdup_printf("APP_ID=%s", appname)));
	
	if (instanceid != NULL) {
		g_variant_builder_add_value(&builder,
			g_variant_new_take_string(g_strdup_printf("INSTANCE_ID=%s", instanceid)));
	}

	g_variant_builder_close(&builder);
	g_variant_builder_add_value(&builder, g_variant_new_boolean(FALSE)); /* wait */

	GError * error = NULL;
	GVariant * stop_variant = g_dbus_connection_call_sync(con,
		DBUS_SERVICE_UPSTART,
		job_path,
		DBUS_INTERFACE_UPSTART_JOB,
		"Stop",
		g_variant_builder_end(&builder),
		NULL,
		G_DBUS_CALL_FLAGS_NONE,
		-1, /* timeout: default */
		NULL, /* cancelable */
		&error);

	if (error != NULL) {
		g_warning("Unable to stop job %s app_id %s instance_id %s: %s", jobname, appname, instanceid, error->message);
		g_error_free(error);
	}

	g_variant_unref(stop_variant);
}

static void
free_helper (gpointer value)
{
	gchar ** strp = (gchar **)value;
	g_free(*strp);
}

gboolean
upstart_app_launch_stop_application (const gchar * appid)
{
	g_return_val_if_fail(appid != NULL, FALSE);

	GDBusConnection * con = g_bus_get_sync(G_BUS_TYPE_SESSION, NULL, NULL);
	g_return_val_if_fail(con != NULL, FALSE);

	gboolean found = FALSE;
	int i;

	GArray * apps = g_array_new(TRUE, TRUE, sizeof(gchar *));
	g_array_set_clear_func(apps, free_helper);

	/* Look through the click jobs and see if any match.  There can
	   only be one instance for each ID in the click world */
	apps_for_job(con, "application-click", apps, FALSE);
	for (i = 0; i < apps->len; i++) {
		const gchar * array_id = g_array_index(apps, const gchar *, i);
		if (g_strcmp0(array_id, appid) == 0) {
			stop_job(con, "application-click", appid, NULL);
			found = TRUE;
			break; /* There can be only one with click */
		}
	}

	if (apps->len > 0)
		g_array_remove_range(apps, 0, apps->len);

	/* Look through the legacy apps.  Trickier because we know that there
	   can be many instances of the legacy jobs out there, so we might
	   have to kill more than one of them. */
	apps_for_job(con, "application-legacy", apps, FALSE);
	gchar * appiddash = g_strdup_printf("%s-", appid); /* Probably could go RegEx here, but let's start with just a prefix lookup */
	for (i = 0; i < apps->len; i++) {
		const gchar * array_id = g_array_index(apps, const gchar *, i);
		if (g_str_has_prefix(array_id, appiddash)) {
			gchar * instanceid = g_strrstr(array_id, "-");
			stop_job(con, "application-legacy", appid, &(instanceid[1]));
			found = TRUE;
		}
	}
	g_free(appiddash);

	g_array_free(apps, TRUE);
	g_object_unref(con);

	return found;
}

static GDBusConnection *
gdbus_upstart_ref (void) {
	static GDBusConnection * gdbus_upstart = NULL;

	if (gdbus_upstart != NULL) {
		return g_object_ref(gdbus_upstart);
	}

	GError * error = NULL;
	gdbus_upstart = g_bus_get_sync(G_BUS_TYPE_SESSION, NULL, &error);

	if (error != NULL) {
		g_warning("Unable to connect to Upstart bus: %s", error->message);
		g_error_free(error);
		return NULL;
	}

	g_object_add_weak_pointer(G_OBJECT(gdbus_upstart), (gpointer)&gdbus_upstart);

	return gdbus_upstart;
}

/* The data we keep for each observer */
typedef struct _observer_t observer_t;
struct _observer_t {
	GDBusConnection * conn;
	guint sighandle;
	upstart_app_launch_app_observer_t func;
	gpointer user_data;
};

/* The data we keep for each failed observer */
typedef struct _failed_observer_t failed_observer_t;
struct _failed_observer_t {
	GDBusConnection * conn;
	guint sighandle;
	upstart_app_launch_app_failed_observer_t func;
	gpointer user_data;
};

/* The lists of Observers */
static GList * starting_array = NULL;
static GList * started_array = NULL;
static GList * stop_array = NULL;
static GList * focus_array = NULL;
static GList * resume_array = NULL;
static GList * failed_array = NULL;

static void
observer_cb (GDBusConnection * conn, const gchar * sender, const gchar * object, const gchar * interface, const gchar * signal, GVariant * params, gpointer user_data)
{
	observer_t * observer = (observer_t *)user_data;

	const gchar * signalname = NULL;
	g_variant_get_child(params, 0, "&s", &signalname);

	tracepoint(upstart_app_launch, observer_start, signalname);

	gchar * env = NULL;
	GVariant * envs = g_variant_get_child_value(params, 1);
	GVariantIter iter;
	g_variant_iter_init(&iter, envs);

	gboolean job_found = FALSE;
	gboolean job_legacy = FALSE;
	gchar * instance = NULL;

	while (g_variant_iter_loop(&iter, "s", &env)) {
		if (g_strcmp0(env, "JOB=application-click") == 0) {
			job_found = TRUE;
		} else if (g_strcmp0(env, "JOB=application-legacy") == 0) {
			job_found = TRUE;
			job_legacy = TRUE;
		} else if (g_str_has_prefix(env, "INSTANCE=")) {
			instance = g_strdup(env + strlen("INSTANCE="));
		}
	}

	g_variant_unref(envs);

	if (job_legacy && instance != NULL) {
		gchar * dash = g_strrstr(instance, "-");
		if (dash != NULL) {
			dash[0] = '\0';
		}
	}

	if (job_found && instance != NULL) {
		observer->func(instance, observer->user_data);
	}

	tracepoint(upstart_app_launch, observer_finish, signalname);

	g_free(instance);
}

/* Creates the observer structure and registers for the signal with
   GDBus so that we can get a callback */
static gboolean
add_app_generic (upstart_app_launch_app_observer_t observer, gpointer user_data, const gchar * signal, GList ** list)
{
	GDBusConnection * conn = gdbus_upstart_ref();

	if (conn == NULL) {
		return FALSE;
	}

	observer_t * observert = g_new0(observer_t, 1);

	observert->conn = conn;
	observert->func = observer;
	observert->user_data = user_data;

	*list = g_list_prepend(*list, observert);

	observert->sighandle = g_dbus_connection_signal_subscribe(conn,
		NULL, /* sender */
		DBUS_INTERFACE_UPSTART, /* interface */
		"EventEmitted", /* signal */
		DBUS_PATH_UPSTART, /* path */
		signal, /* arg0 */
		G_DBUS_SIGNAL_FLAGS_NONE,
		observer_cb,
		observert,
		NULL); /* user data destroy */

	return TRUE;
}

gboolean
upstart_app_launch_observer_add_app_started (upstart_app_launch_app_observer_t observer, gpointer user_data)
{
	return add_app_generic(observer, user_data, "started", &started_array);
}

gboolean
upstart_app_launch_observer_add_app_stop (upstart_app_launch_app_observer_t observer, gpointer user_data)
{
	return add_app_generic(observer, user_data, "stopped", &stop_array);
}

/* Creates the observer structure and registers for the signal with
   GDBus so that we can get a callback */
static gboolean
add_session_generic (upstart_app_launch_app_observer_t observer, gpointer user_data, const gchar * signal, GList ** list, GDBusSignalCallback session_cb)
{
	GDBusConnection * conn = g_bus_get_sync(G_BUS_TYPE_SESSION, NULL, NULL);

	if (conn == NULL) {
		return FALSE;
	}

	observer_t * observert = g_new0(observer_t, 1);

	observert->conn = conn;
	observert->func = observer;
	observert->user_data = user_data;

	*list = g_list_prepend(*list, observert);

	observert->sighandle = g_dbus_connection_signal_subscribe(conn,
		NULL, /* sender */
		"com.canonical.UpstartAppLaunch", /* interface */
		signal, /* signal */
		"/", /* path */
		NULL, /* arg0 */
		G_DBUS_SIGNAL_FLAGS_NONE,
		session_cb,
		observert,
		NULL); /* user data destroy */

	return TRUE;
}

/* Handle the focus signal when it occurs, call the observer */
static void
focus_signal_cb (GDBusConnection * conn, const gchar * sender, const gchar * object, const gchar * interface, const gchar * signal, GVariant * params, gpointer user_data)
{
	observer_t * observer = (observer_t *)user_data;
	const gchar * appid = NULL;

	tracepoint(upstart_app_launch, observer_start, "focus");

	if (observer->func != NULL) {
		g_variant_get(params, "(&s)", &appid);
		observer->func(appid, observer->user_data);
	}

	tracepoint(upstart_app_launch, observer_finish, "focus");
}

gboolean
upstart_app_launch_observer_add_app_focus (upstart_app_launch_app_observer_t observer, gpointer user_data)
{
	return add_session_generic(observer, user_data, "UnityFocusRequest", &focus_array, focus_signal_cb);
}

/* Handle the resume signal when it occurs, call the observer, then send a signal back when we're done */
static void
resume_signal_cb (GDBusConnection * conn, const gchar * sender, const gchar * object, const gchar * interface, const gchar * signal, GVariant * params, gpointer user_data)
{
	tracepoint(upstart_app_launch, observer_start, "resume");

	focus_signal_cb(conn, sender, object, interface, signal, params, user_data);

	GError * error = NULL;
	g_dbus_connection_emit_signal(conn,
		sender, /* destination */
		"/", /* path */
		"com.canonical.UpstartAppLaunch", /* interface */
		"UnityResumeResponse", /* signal */
		params, /* params, the same */
		&error);

	if (error != NULL) {
		g_warning("Unable to emit response signal: %s", error->message);
		g_error_free(error);
	}

	tracepoint(upstart_app_launch, observer_finish, "resume");
}

gboolean
upstart_app_launch_observer_add_app_resume (upstart_app_launch_app_observer_t observer, gpointer user_data)
{
	return add_session_generic(observer, user_data, "UnityResumeRequest", &resume_array, resume_signal_cb);
}

/* Handle the starting signal when it occurs, call the observer, then send a signal back when we're done */
static void
starting_signal_cb (GDBusConnection * conn, const gchar * sender, const gchar * object, const gchar * interface, const gchar * signal, GVariant * params, gpointer user_data)
{
	tracepoint(upstart_app_launch, observer_start, "starting");

	focus_signal_cb(conn, sender, object, interface, signal, params, user_data);

	GError * error = NULL;
	g_dbus_connection_emit_signal(conn,
		sender, /* destination */
		"/", /* path */
		"com.canonical.UpstartAppLaunch", /* interface */
		"UnityStartingSignal", /* signal */
		params, /* params, the same */
		&error);

	if (error != NULL) {
		g_warning("Unable to emit response signal: %s", error->message);
		g_error_free(error);
	}

	tracepoint(upstart_app_launch, observer_finish, "starting");
}

gboolean
upstart_app_launch_observer_add_app_starting (upstart_app_launch_app_observer_t observer, gpointer user_data)
{
	return add_session_generic(observer, user_data, "UnityStartingBroadcast", &starting_array, starting_signal_cb);
}

/* Handle the failed signal when it occurs, call the observer */
static void
failed_signal_cb (GDBusConnection * conn, const gchar * sender, const gchar * object, const gchar * interface, const gchar * signal, GVariant * params, gpointer user_data)
{
	failed_observer_t * observer = (failed_observer_t *)user_data;
	const gchar * appid = NULL;
	const gchar * typestr = NULL;

	tracepoint(upstart_app_launch, observer_start, "failed");

	if (observer->func != NULL) {
		upstart_app_launch_app_failed_t type = UPSTART_APP_LAUNCH_APP_FAILED_CRASH;
		g_variant_get(params, "(&s&s)", &appid, &typestr);

		if (g_strcmp0("crash", typestr) == 0) {
			type = UPSTART_APP_LAUNCH_APP_FAILED_CRASH;
		} else if (g_strcmp0("start-failure", typestr) == 0) {
			type = UPSTART_APP_LAUNCH_APP_FAILED_START_FAILURE;
		} else {
			g_warning("Application failure type '%s' unknown, reporting as a crash", typestr);
		}

		observer->func(appid, type, observer->user_data);
	}

	tracepoint(upstart_app_launch, observer_finish, "failed");
}

gboolean
upstart_app_launch_observer_add_app_failed (upstart_app_launch_app_failed_observer_t observer, gpointer user_data)
{
	GDBusConnection * conn = g_bus_get_sync(G_BUS_TYPE_SESSION, NULL, NULL);

	if (conn == NULL) {
		return FALSE;
	}

	failed_observer_t * observert = g_new0(failed_observer_t, 1);

	observert->conn = conn;
	observert->func = observer;
	observert->user_data = user_data;

	failed_array = g_list_prepend(failed_array, observert);

	observert->sighandle = g_dbus_connection_signal_subscribe(conn,
		NULL, /* sender */
		"com.canonical.UpstartAppLaunch", /* interface */
		"ApplicationFailed", /* signal */
		"/", /* path */
		NULL, /* arg0 */
		G_DBUS_SIGNAL_FLAGS_NONE,
		failed_signal_cb,
		observert,
		NULL); /* user data destroy */

	return TRUE;
}

static gboolean
delete_app_generic (upstart_app_launch_app_observer_t observer, gpointer user_data, GList ** list)
{
	observer_t * observert = NULL;
	GList * look;

	for (look = *list; look != NULL; look = g_list_next(look)) {
		observert = (observer_t *)look->data;

		if (observert->func == observer && observert->user_data == user_data) {
			break;
		}
	}

	if (look == NULL) {
		return FALSE;
	}

	g_dbus_connection_signal_unsubscribe(observert->conn, observert->sighandle);
	g_object_unref(observert->conn);

	g_free(observert);
	*list = g_list_delete_link(*list, look);

	return TRUE;
}

gboolean
upstart_app_launch_observer_delete_app_started (upstart_app_launch_app_observer_t observer, gpointer user_data)
{
	return delete_app_generic(observer, user_data, &started_array);
}

gboolean
upstart_app_launch_observer_delete_app_stop (upstart_app_launch_app_observer_t observer, gpointer user_data)
{
	return delete_app_generic(observer, user_data, &stop_array);
}

gboolean
upstart_app_launch_observer_delete_app_resume (upstart_app_launch_app_observer_t observer, gpointer user_data)
{
	return delete_app_generic(observer, user_data, &resume_array);
}

gboolean
upstart_app_launch_observer_delete_app_focus (upstart_app_launch_app_observer_t observer, gpointer user_data)
{
	return delete_app_generic(observer, user_data, &focus_array);
}

gboolean
upstart_app_launch_observer_delete_app_starting (upstart_app_launch_app_observer_t observer, gpointer user_data)
{
	return delete_app_generic(observer, user_data, &starting_array);
}

gboolean
upstart_app_launch_observer_delete_app_failed (upstart_app_launch_app_failed_observer_t observer, gpointer user_data)
{
	failed_observer_t * observert = NULL;
	GList * look;

	for (look = failed_array; look != NULL; look = g_list_next(look)) {
		observert = (failed_observer_t *)look->data;

		if (observert->func == observer && observert->user_data == user_data) {
			break;
		}
	}

	if (look == NULL) {
		return FALSE;
	}

	g_dbus_connection_signal_unsubscribe(observert->conn, observert->sighandle);
	g_object_unref(observert->conn);

	g_free(observert);
	failed_array = g_list_delete_link(failed_array, look);

	return TRUE;
}

typedef void (*per_instance_func_t) (GDBusConnection * con, GVariant * prop_dict, gpointer user_data);

static void
foreach_job_instance (GDBusConnection * con, const gchar * jobname, per_instance_func_t func, gpointer user_data)
{
	const gchar * job_path = get_jobpath(con, jobname);
	if (job_path == NULL)
		return;

	GError * error = NULL;
	GVariant * instance_tuple = g_dbus_connection_call_sync(con,
		DBUS_SERVICE_UPSTART,
		job_path,
		DBUS_INTERFACE_UPSTART_JOB,
		"GetAllInstances",
		NULL,
		G_VARIANT_TYPE("(ao)"),
		G_DBUS_CALL_FLAGS_NONE,
		-1, /* timeout: default */
		NULL, /* cancelable */
		&error);

	if (error != NULL) {
		g_warning("Unable to get instances of job '%s': %s", jobname, error->message);
		g_error_free(error);
		return;
	}

	GVariant * instance_list = g_variant_get_child_value(instance_tuple, 0);
	g_variant_unref(instance_tuple);

	GVariantIter instance_iter;
	g_variant_iter_init(&instance_iter, instance_list);
	const gchar * instance_path = NULL;

	while (g_variant_iter_loop(&instance_iter, "&o", &instance_path)) {
		GVariant * props_tuple = g_dbus_connection_call_sync(con,
			DBUS_SERVICE_UPSTART,
			instance_path,
			"org.freedesktop.DBus.Properties",
			"GetAll",
			g_variant_new("(s)", DBUS_INTERFACE_UPSTART_INSTANCE),
			G_VARIANT_TYPE("(a{sv})"),
			G_DBUS_CALL_FLAGS_NONE,
			-1, /* timeout: default */
			NULL, /* cancelable */
			&error);

		if (error != NULL) {
			g_warning("Unable to name of instance '%s': %s", instance_path, error->message);
			g_error_free(error);
			error = NULL;
			continue;
		}

		GVariant * props_dict = g_variant_get_child_value(props_tuple, 0);

		func(con, props_dict, user_data);

		g_variant_unref(props_dict);
		g_variant_unref(props_tuple);

	}

	g_variant_unref(instance_list);
}

typedef struct {
	GArray * apps;
	gboolean truncate_legacy;
	const gchar * jobname;
} apps_for_job_t;

static void
apps_for_job_instance (GDBusConnection * con, GVariant * props_dict, gpointer user_data)
{
	GVariant * namev = g_variant_lookup_value(props_dict, "name", G_VARIANT_TYPE_STRING);
	if (namev == NULL) {
		return;
	}

	apps_for_job_t * data = (apps_for_job_t *)user_data;
	gchar * instance_name = g_variant_dup_string(namev, NULL);
	g_variant_unref(namev);

	if (data->truncate_legacy && g_strcmp0(data->jobname, "application-legacy") == 0) {
		gchar * last_dash = g_strrstr(instance_name, "-");
		if (last_dash != NULL) {
			last_dash[0] = '\0';
		}
	}

	g_array_append_val(data->apps, instance_name);
}

/* Get all the instances for a given job name */
static void
apps_for_job (GDBusConnection * con, const gchar * jobname, GArray * apps, gboolean truncate_legacy)
{
	apps_for_job_t data = {
		.jobname = jobname,
		.apps = apps,
		.truncate_legacy = truncate_legacy
	};

	foreach_job_instance(con, jobname, apps_for_job_instance, &data);
}

gchar **
upstart_app_launch_list_running_apps (void)
{
	GDBusConnection * con = g_bus_get_sync(G_BUS_TYPE_SESSION, NULL, NULL);
	g_return_val_if_fail(con != NULL, g_new0(gchar *, 1));

	GArray * apps = g_array_new(TRUE, TRUE, sizeof(gchar *));

	apps_for_job(con, "application-legacy", apps, TRUE);
	apps_for_job(con, "application-click", apps, FALSE);

	g_object_unref(con);

	return (gchar **)g_array_free(apps, FALSE);
}

typedef struct {
	GPid pid;
	const gchar * appid;
	const gchar * jobname;
} pid_for_job_t;

static void
pid_for_job_instance (GDBusConnection * con, GVariant * props_dict, gpointer user_data)
{
	GVariant * namev = g_variant_lookup_value(props_dict, "name", G_VARIANT_TYPE_STRING);
	if (namev == NULL) {
		return;
	}

	pid_for_job_t * data = (pid_for_job_t *)user_data;
	gchar * instance_name = g_variant_dup_string(namev, NULL);
	g_variant_unref(namev);

	if (g_strcmp0(data->jobname, "application-legacy") == 0) {
		gchar * last_dash = g_strrstr(instance_name, "-");
		if (last_dash != NULL) {
			last_dash[0] = '\0';
		}
	}

	if (g_strcmp0(instance_name, data->appid) == 0) {
		GVariant * processv = g_variant_lookup_value(props_dict, "processes", G_VARIANT_TYPE("a(si)"));

		if (processv != NULL) {
			if (g_variant_n_children(processv) > 0) {
				GVariant * first_entry = g_variant_get_child_value(processv, 0);
				GVariant * pidv = g_variant_get_child_value(first_entry, 1);

				data->pid = g_variant_get_int32(pidv);

				g_variant_unref(pidv);
				g_variant_unref(first_entry);
			}

			g_variant_unref(processv);
		}
	}

	g_free(instance_name);
}

/* Look for the app for a job */
static GPid
pid_for_job (GDBusConnection * con, const gchar * jobname, const gchar * appid)
{
	pid_for_job_t data = {
		.jobname = jobname,
		.appid = appid,
		.pid = 0
	};

	foreach_job_instance(con, jobname, pid_for_job_instance, &data);

	return data.pid;
}

GPid
upstart_app_launch_get_primary_pid (const gchar * appid)
{
	g_return_val_if_fail(appid != NULL, 0);

	GDBusConnection * con = g_bus_get_sync(G_BUS_TYPE_SESSION, NULL, NULL);
	g_return_val_if_fail(con != NULL, 0);

	GPid pid = 0;

	if (pid == 0) {
		pid = pid_for_job(con, "application-legacy", appid);
	}

	if (pid == 0) {
		pid = pid_for_job(con, "application-click", appid);
	}

	g_object_unref(con);

	return pid;
}

gboolean
upstart_app_launch_pid_in_app_id (GPid pid, const gchar * appid)
{
	g_return_val_if_fail(appid != NULL, FALSE);

	if (pid == 0) {
		return FALSE;
	}

	GPid primary = upstart_app_launch_get_primary_pid(appid);

	return primary == pid;
}

/* Try and get a manifest file and do a couple sanity checks on it */
static JsonParser *
get_manifest_file (const gchar * pkg)
{
	/* Get the directory from click */
	GError * error = NULL;
	const gchar * click_exec = NULL;

	if (g_getenv("UAL_CLICK_EXEC") != NULL) {
		click_exec = g_getenv("UAL_CLICK_EXEC");
	} else {
		click_exec = "click";
	}

	gchar * cmdline = g_strdup_printf("%s info \"%s\"",
		click_exec, pkg);

	gchar * output = NULL;
	g_spawn_command_line_sync(cmdline, &output, NULL, NULL, &error);
	g_free(cmdline);

	if (error != NULL) {
		g_warning("Unable to get manifest for '%s' package: %s", pkg, error->message);
		g_error_free(error);
		g_free(output);
		return NULL;
	}

	/* Let's look at that manifest file */
	JsonParser * parser = json_parser_new();
	json_parser_load_from_data(parser, output, -1, &error);
	g_free(output);

	if (error != NULL) {
		g_warning("Unable to load manifest for '%s': %s", pkg, error->message);
		g_error_free(error);
		g_object_unref(parser);
		return NULL;
	}
	JsonNode * root = json_parser_get_root(parser);
	if (json_node_get_node_type(root) != JSON_NODE_OBJECT) {
		g_warning("Manifest file for package '%s' does not have an object as its root node", pkg);
		g_object_unref(parser);
		return NULL;
	}

	JsonObject * rootobj = json_node_get_object(root);
	if (!json_object_has_member(rootobj, "version")) {
		g_warning("Manifest file for package '%s' does not have a version", pkg);
		g_object_unref(parser);
		return NULL;
	}

	return parser;
}

/* Types of search we can do for an app name */
typedef enum _app_name_t app_name_t;
enum _app_name_t {
	APP_NAME_ONLY,
	APP_NAME_FIRST,
	APP_NAME_LAST
};

/* Figure out the app name if it's one of the keywords */
static const gchar *
manifest_app_name (JsonParser ** manifest, const gchar * pkg, const gchar * original_app)
{
	app_name_t app_type = APP_NAME_FIRST;

	if (original_app == NULL) {
		/* first */
	} else if (g_strcmp0(original_app, "first-listed-app") == 0) {
		/* first */
	} else if (g_strcmp0(original_app, "last-listed-app") == 0) {
		app_type = APP_NAME_LAST;
	} else if (g_strcmp0(original_app, "only-listed-app") == 0) {
		app_type = APP_NAME_ONLY;
	} else {
		return original_app;
	}

	if (*manifest == NULL) {
		*manifest = get_manifest_file(pkg);
	}

	JsonNode * root_node = json_parser_get_root(*manifest);
	JsonObject * root_obj = json_node_get_object(root_node);
	JsonObject * hooks = json_object_get_object_member(root_obj, "hooks");

	if (hooks == NULL) {
		return NULL;
	}

	GList * apps = json_object_get_members(hooks);
	if (apps == NULL) {
		return NULL;
	}

	const gchar * retapp = NULL;

	switch (app_type) {
	case APP_NAME_ONLY:
		if (g_list_length(apps) == 1) {
			retapp = (const gchar *)apps->data;
		}
		break;
	case APP_NAME_FIRST:
		retapp = (const gchar *)apps->data;
		break;
	case APP_NAME_LAST:
		retapp = (const gchar *)(g_list_last(apps)->data);
		break;
	default:
		break;
	}

	g_list_free(apps);

	return retapp;
}

/* Figure out the app version using the manifest */
static const gchar *
manifest_version (JsonParser ** manifest, const gchar * pkg, const gchar * original_ver)
{
	if (original_ver != NULL && g_strcmp0(original_ver, "current-user-version") != 0) {
		return original_ver;
	} else  {
		if (*manifest == NULL) {
			*manifest = get_manifest_file(pkg);
		}
		g_return_val_if_fail(*manifest != NULL, NULL);

		JsonNode * node = json_parser_get_root(*manifest);
		JsonObject * obj = json_node_get_object(node);

		return g_strdup(json_object_get_string_member(obj, "version"));
	}

	return NULL;
}

gchar *
upstart_app_launch_triplet_to_app_id (const gchar * pkg, const gchar * app, const gchar * ver)
{
	g_return_val_if_fail(pkg != NULL, NULL);

	const gchar * version = NULL;
	const gchar * application = NULL;
	JsonParser * manifest = NULL;

	version = manifest_version(&manifest, pkg, ver);
	g_return_val_if_fail(version != NULL, NULL);
<<<<<<< HEAD
	return g_strdup_printf("%s_%s_%s", pkg, app, version);
}

/* Print an error if we couldn't start it */
static void
start_helper_callback (GObject * obj, GAsyncResult * res, gpointer user_data)
{
	GError * error = NULL;
	GVariant * result = NULL;

	result = g_dbus_connection_call_finish(G_DBUS_CONNECTION(obj), res, &error);
	if (result != NULL)
		g_variant_unref(result);

	if (error != NULL) {
		g_warning("Unable to start helper: %s", error->message);
		g_error_free(error);
	}
}

/* Implements sending the "start" command to Upstart for the
   untrusted helper job with the various configuration options
   to define the instance.  In the end there's only one job with
   an array of instances. */
static gboolean
start_helper_core (const gchar * type, const gchar * appid, const gchar * const * uris, const gchar * instance)
{
	GDBusConnection * con = g_bus_get_sync(G_BUS_TYPE_SESSION, NULL, NULL);
	g_return_val_if_fail(con != NULL, FALSE);

	const gchar * jobpath = get_jobpath(con, "untrusted-helper");

	/* Build up our environment */
	GVariantBuilder builder;
	g_variant_builder_init(&builder, G_VARIANT_TYPE_TUPLE);
	g_variant_builder_open(&builder, G_VARIANT_TYPE_ARRAY);
	g_variant_builder_add_value(&builder, g_variant_new_take_string(g_strdup_printf("APP_ID=%s", appid)));
	g_variant_builder_add_value(&builder, g_variant_new_take_string(g_strdup_printf("HELPER_TYPE=%s", type)));

	if (uris != NULL) {
		gchar * urisjoin = app_uris_string(uris);
		g_variant_builder_add_value(&builder, g_variant_new_take_string(g_strdup_printf("APP_URIS=%s", urisjoin)));
	}

	if (instance != NULL) {
		g_variant_builder_add_value(&builder, g_variant_new_take_string(g_strdup_printf("INSTANCE_ID=%s", instance)));
	}

	g_variant_builder_close(&builder);
	g_variant_builder_add_value(&builder, g_variant_new_boolean(TRUE));
	
	/* Call the job start function */
	g_dbus_connection_call(con,
	                       DBUS_SERVICE_UPSTART,
	                       jobpath,
	                       DBUS_INTERFACE_UPSTART_JOB,
	                       "Start",
	                       g_variant_builder_end(&builder),
	                       NULL,
	                       G_DBUS_CALL_FLAGS_NONE,
	                       -1,
	                       NULL, /* cancelable */
	                       start_helper_callback,
	                       NULL);

	g_object_unref(con);

	return TRUE;
}

gboolean
upstart_app_launch_start_helper (const gchar * type, const gchar * appid, const gchar * const * uris)
{
	g_return_val_if_fail(type != NULL, FALSE);
	g_return_val_if_fail(appid != NULL, FALSE);
	g_return_val_if_fail(g_strstr_len(type, -1, ":") == NULL, FALSE);

	return start_helper_core(type, appid, uris, NULL);
}

gchar *
upstart_app_launch_start_multiple_helper (const gchar * type, const gchar * appid, const gchar * const * uris)
{
	g_return_val_if_fail(type != NULL, NULL);
	g_return_val_if_fail(appid != NULL, NULL);
	g_return_val_if_fail(g_strstr_len(type, -1, ":") == NULL, NULL);

	gchar * instanceid = g_strdup_printf("%" G_GUINT64_FORMAT, g_get_real_time());

	if (start_helper_core(type, appid, uris, instanceid)) {
		return instanceid;
	}

	g_free(instanceid);
	return NULL;
}

/* Print an error if we couldn't stop it */
static void
stop_helper_callback (GObject * obj, GAsyncResult * res, gpointer user_data)
{
	GError * error = NULL;
	GVariant * result = NULL;

	result = g_dbus_connection_call_finish(G_DBUS_CONNECTION(obj), res, &error);
	if (result != NULL)
		g_variant_unref(result);

	if (error != NULL) {
		g_warning("Unable to stop helper: %s", error->message);
		g_error_free(error);
	}
}

/* Implements the basis of sending the stop message to Upstart for
   an instance of the untrusted-helper job.  That also can have an
   instance in that we allow for random instance ids to be used for
   helpers that are not unique */
static gboolean
stop_helper_core (const gchar * type, const gchar * appid, const gchar * instanceid)
{
	GDBusConnection * con = g_bus_get_sync(G_BUS_TYPE_SESSION, NULL, NULL);
	g_return_val_if_fail(con != NULL, FALSE);

	const gchar * jobpath = get_jobpath(con, "untrusted-helper");

	/* Build up our environment */
	GVariantBuilder builder;
	g_variant_builder_init(&builder, G_VARIANT_TYPE_TUPLE);
	g_variant_builder_open(&builder, G_VARIANT_TYPE_ARRAY);
	g_variant_builder_add_value(&builder, g_variant_new_take_string(g_strdup_printf("APP_ID=%s", appid)));
	g_variant_builder_add_value(&builder, g_variant_new_take_string(g_strdup_printf("HELPER_TYPE=%s", type)));

	if (instanceid != NULL) {
		g_variant_builder_add_value(&builder, g_variant_new_take_string(g_strdup_printf("INSTANCE_ID=%s", instanceid)));
	}

	g_variant_builder_close(&builder);
	g_variant_builder_add_value(&builder, g_variant_new_boolean(TRUE));
	
	/* Call the job start function */
	g_dbus_connection_call(con,
	                       DBUS_SERVICE_UPSTART,
	                       jobpath,
	                       DBUS_INTERFACE_UPSTART_JOB,
	                       "Stop",
	                       g_variant_builder_end(&builder),
	                       NULL,
	                       G_DBUS_CALL_FLAGS_NONE,
	                       -1,
	                       NULL, /* cancelable */
	                       stop_helper_callback,
	                       NULL);

	g_object_unref(con);

	return TRUE;
}

gboolean
upstart_app_launch_stop_helper (const gchar * type, const gchar * appid)
{
	g_return_val_if_fail(type != NULL, FALSE);
	g_return_val_if_fail(appid != NULL, FALSE);
	g_return_val_if_fail(g_strstr_len(type, -1, ":") == NULL, FALSE);

	return stop_helper_core(type, appid, NULL);
}

gboolean
upstart_app_launch_stop_multiple_helper (const gchar * type, const gchar * appid, const gchar * instanceid)
{
	g_return_val_if_fail(type != NULL, FALSE);
	g_return_val_if_fail(appid != NULL, FALSE);
	g_return_val_if_fail(instanceid != NULL, FALSE);
	g_return_val_if_fail(g_strstr_len(type, -1, ":") == NULL, FALSE);

	return stop_helper_core(type, appid, instanceid);
}


typedef struct {
	gchar * type_prefix; /* Type with the colon sperator */
	size_t type_len;     /* Length in characters of the prefix */
	GArray * retappids;  /* Array of appids to return */
} helpers_helper_t;

/* Look at each instance and see if it matches this type, if so
   add the appid portion to the array of appids */
static void
list_helpers_helper (GDBusConnection * con, GVariant * props_dict, gpointer user_data)
{
	helpers_helper_t * data = (helpers_helper_t *)user_data;

	GVariant * namev = g_variant_lookup_value(props_dict, "name", G_VARIANT_TYPE_STRING);
	if (namev == NULL) {
		return;
	}

	const gchar * name = g_variant_get_string(namev, NULL);
	if (g_str_has_prefix(name, data->type_prefix)) {
		/* Skip the type name */
		name += data->type_len;

		/* Skip a possible instance ID */
		name = g_strstr_len(name, -1, ":");
		name++;

		/* Now copy the app id */
		gchar * appid = g_strdup(name);
		g_array_append_val(data->retappids, appid);
	}

	g_variant_unref(namev);

	return;
}

gchar **
upstart_app_launch_list_helpers (const gchar * type)
{
	g_return_val_if_fail(type != NULL, FALSE);
	g_return_val_if_fail(g_strstr_len(type, -1, ":") == NULL, FALSE);

	GDBusConnection * con = g_bus_get_sync(G_BUS_TYPE_SESSION, NULL, NULL);
	g_return_val_if_fail(con != NULL, FALSE);

	helpers_helper_t helpers_helper_data = {
		.type_prefix = g_strdup_printf("%s:", type),
		.type_len = strlen(type) + 1, /* 1 for the colon */
		.retappids = g_array_new(TRUE, TRUE, sizeof(gchar *))
	};

	foreach_job_instance(con, "untrusted-helper", list_helpers_helper, &helpers_helper_data);

	g_object_unref(con);
	g_free(helpers_helper_data.type_prefix);

	return (gchar **)g_array_free(helpers_helper_data.retappids, FALSE);
}

typedef struct {
	gchar * type_prefix; /* Type with the colon sperator */
	size_t type_len;     /* Length in characters of the prefix */
	GArray * retappids;  /* Array of appids to return */
	gchar * appid_suffix; /* The appid for the end */
} helper_instances_t;

/* Look at each instance and see if it matches this type and appid.
   If so, add the instance ID to the array of instance IDs */
static void
list_helper_instances (GDBusConnection * con, GVariant * props_dict, gpointer user_data)
{
	helper_instances_t * data = (helper_instances_t *)user_data;

	GVariant * namev = g_variant_lookup_value(props_dict, "name", G_VARIANT_TYPE_STRING);
	if (namev == NULL) {
		return;
	}

	const gchar * name = g_variant_get_string(namev, NULL);
	gchar * suffix_loc = NULL;
	if (g_str_has_prefix(name, data->type_prefix) &&
			(suffix_loc = g_strrstr(name, data->appid_suffix)) != NULL) {
		/* Skip the type name */
		name += data->type_len;

		/* Now copy the instance id */
		gchar * instanceid = g_strndup(name, suffix_loc - name);
		g_array_append_val(data->retappids, instanceid);
	}

	g_variant_unref(namev);

	return;
}

gchar **
upstart_app_launch_list_helper_instances (const gchar * type, const gchar * appid)
{
	g_return_val_if_fail(type != NULL, FALSE);
	g_return_val_if_fail(g_strstr_len(type, -1, ":") == NULL, FALSE);

	GDBusConnection * con = g_bus_get_sync(G_BUS_TYPE_SESSION, NULL, NULL);
	g_return_val_if_fail(con != NULL, FALSE);

	helper_instances_t helper_instances_data = {
		.type_prefix = g_strdup_printf("%s:", type),
		.type_len = strlen(type) + 1, /* 1 for the colon */
		.retappids = g_array_new(TRUE, TRUE, sizeof(gchar *)),
		.appid_suffix = g_strdup_printf(":%s", appid)
	};

	foreach_job_instance(con, "untrusted-helper", list_helper_instances, &helper_instances_data);

	g_object_unref(con);
	g_free(helper_instances_data.type_prefix);
	g_free(helper_instances_data.appid_suffix);

	return (gchar **)g_array_free(helper_instances_data.retappids, FALSE);
}

/* The data we keep for each observer */
typedef struct _helper_observer_t helper_observer_t;
struct _helper_observer_t {
	GDBusConnection * conn;
	guint sighandle;
	gchar * type;
	UpstartAppLaunchHelperObserver func;
	gpointer user_data;
};

/* The lists of helper observers */
static GList * helper_started_obs = NULL;
static GList * helper_stopped_obs = NULL;

static void
helper_observer_cb (GDBusConnection * conn, const gchar * sender, const gchar * object, const gchar * interface, const gchar * signal, GVariant * params, gpointer user_data)
{
	helper_observer_t * observer = (helper_observer_t *)user_data;

	gchar * env = NULL;
	GVariant * envs = g_variant_get_child_value(params, 1);
	GVariantIter iter;
	g_variant_iter_init(&iter, envs);

	gboolean job_found = FALSE;
	gchar * instance = NULL;

	while (g_variant_iter_loop(&iter, "s", &env)) {
		if (g_strcmp0(env, "JOB=untrusted-helper") == 0) {
			job_found = TRUE;
		} else if (g_str_has_prefix(env, "INSTANCE=")) {
			instance = g_strdup(env + strlen("INSTANCE="));
		}
	}

	g_variant_unref(envs);

	if (instance != NULL && !g_str_has_prefix(instance, observer->type)) {
		g_free(instance);
		instance = NULL;
	}

	gchar * appid = NULL;
	gchar * instanceid = NULL;
	gchar * type = NULL;

	if (instance != NULL) {
		gchar ** split = g_strsplit(instance, ":", 3);
		type = split[0];
		instanceid = split[1];
		appid = split[2];
		g_free(split);
	}
	g_free(instance);

	if (instanceid != NULL && instanceid[0] == '\0') {
		g_free(instanceid);
		instanceid = NULL;
	}

	if (job_found && appid != NULL) {
		observer->func(appid, instanceid, type, observer->user_data);
	}

	g_free(appid);
	g_free(instanceid);
	g_free(type);
}

/* Creates the observer structure and registers for the signal with
   GDBus so that we can get a callback */
static gboolean
add_helper_generic (UpstartAppLaunchHelperObserver observer, const gchar * helper_type, gpointer user_data, const gchar * signal, GList ** list)
{
	GDBusConnection * conn = gdbus_upstart_ref();

	if (conn == NULL) {
		return FALSE;
	}

	helper_observer_t * observert = g_new0(helper_observer_t, 1);

	observert->conn = conn;
	observert->func = observer;
	observert->user_data = user_data;
	observert->type = g_strdup_printf("%s:", helper_type);

	*list = g_list_prepend(*list, observert);

	observert->sighandle = g_dbus_connection_signal_subscribe(conn,
		NULL, /* sender */
		DBUS_INTERFACE_UPSTART, /* interface */
		"EventEmitted", /* signal */
		DBUS_PATH_UPSTART, /* path */
		signal, /* arg0 */
		G_DBUS_SIGNAL_FLAGS_NONE,
		helper_observer_cb,
		observert,
		NULL); /* user data destroy */

	return TRUE;
}

static gboolean
delete_helper_generic (UpstartAppLaunchHelperObserver observer, const gchar * type, gpointer user_data, GList ** list)
{
	helper_observer_t * observert = NULL;
	GList * look;

	for (look = *list; look != NULL; look = g_list_next(look)) {
		observert = (helper_observer_t *)look->data;

		if (observert->func == observer && observert->user_data == user_data && g_str_has_prefix(observert->type, type)) {
			break;
		}
	}

	if (look == NULL) {
		return FALSE;
	}

	g_dbus_connection_signal_unsubscribe(observert->conn, observert->sighandle);
	g_object_unref(observert->conn);

	g_free(observert->type);
	g_free(observert);
	*list = g_list_delete_link(*list, look);

	return TRUE;
}

gboolean
upstart_app_launch_observer_add_helper_started (UpstartAppLaunchHelperObserver observer, const gchar * helper_type, gpointer user_data)
{
	g_return_val_if_fail(observer != NULL, FALSE);
	g_return_val_if_fail(helper_type != NULL, FALSE);
	g_return_val_if_fail(g_strstr_len(helper_type, -1, ":") == NULL, FALSE);

	return add_helper_generic(observer, helper_type, user_data, "started", &helper_started_obs);
}

gboolean
upstart_app_launch_observer_add_helper_stop (UpstartAppLaunchHelperObserver observer, const gchar * helper_type, gpointer user_data)
{
	g_return_val_if_fail(observer != NULL, FALSE);
	g_return_val_if_fail(helper_type != NULL, FALSE);
	g_return_val_if_fail(g_strstr_len(helper_type, -1, ":") == NULL, FALSE);

	return add_helper_generic(observer, helper_type, user_data, "stopped", &helper_stopped_obs);
}

gboolean
upstart_app_launch_observer_delete_helper_started (UpstartAppLaunchHelperObserver observer, const gchar * helper_type, gpointer user_data)
{
	g_return_val_if_fail(observer != NULL, FALSE);
	g_return_val_if_fail(helper_type != NULL, FALSE);
	g_return_val_if_fail(g_strstr_len(helper_type, -1, ":") == NULL, FALSE);

	return delete_helper_generic(observer, helper_type, user_data, &helper_started_obs);
}

gboolean
upstart_app_launch_observer_delete_helper_stop (UpstartAppLaunchHelperObserver observer, const gchar * helper_type, gpointer user_data)
{
	g_return_val_if_fail(observer != NULL, FALSE);
	g_return_val_if_fail(helper_type != NULL, FALSE);
	g_return_val_if_fail(g_strstr_len(helper_type, -1, ":") == NULL, FALSE);

	return delete_helper_generic(observer, helper_type, user_data, &helper_stopped_obs);
}
=======

	application = manifest_app_name(&manifest, pkg, app);
	g_return_val_if_fail(application != NULL, NULL);

	gchar * retval = g_strdup_printf("%s_%s_%s", pkg, application, version);

	/* The parser may hold allocation for some of our strings used above */
	g_clear_object(&manifest);

	return retval;
}
>>>>>>> a0bc7f35
<|MERGE_RESOLUTION|>--- conflicted
+++ resolved
@@ -1140,8 +1140,16 @@
 
 	version = manifest_version(&manifest, pkg, ver);
 	g_return_val_if_fail(version != NULL, NULL);
-<<<<<<< HEAD
-	return g_strdup_printf("%s_%s_%s", pkg, app, version);
+
+	application = manifest_app_name(&manifest, pkg, app);
+	g_return_val_if_fail(application != NULL, NULL);
+
+	gchar * retval = g_strdup_printf("%s_%s_%s", pkg, application, version);
+
+	/* The parser may hold allocation for some of our strings used above */
+	g_clear_object(&manifest);
+
+	return retval;
 }
 
 /* Print an error if we couldn't start it */
@@ -1613,16 +1621,3 @@
 
 	return delete_helper_generic(observer, helper_type, user_data, &helper_stopped_obs);
 }
-=======
-
-	application = manifest_app_name(&manifest, pkg, app);
-	g_return_val_if_fail(application != NULL, NULL);
-
-	gchar * retval = g_strdup_printf("%s_%s_%s", pkg, application, version);
-
-	/* The parser may hold allocation for some of our strings used above */
-	g_clear_object(&manifest);
-
-	return retval;
-}
->>>>>>> a0bc7f35
