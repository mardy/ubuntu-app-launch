--- conflicted
+++ resolved
@@ -124,8 +124,6 @@
 
 	EnvHandle * handle = env_handle_start();
 
-	EnvHandle * handle = env_handle_start();
-
 	/* Desktop file name so that libs can get other info from it */
 	if (desktopfilename != NULL) {
 		env_handle_add(handle, "APP_DESKTOP_FILE_PATH", desktopfilename);
@@ -156,21 +154,13 @@
 
 	g_key_file_free(keyfile);
 
-<<<<<<< HEAD
-	tracepoint(upstart_app_launch, desktop_send_env_vars);
-=======
 	ual_tracepoint(desktop_send_env_vars, app_id);
->>>>>>> f1e3d417
 
 	/* Sync the env vars with Upstart */
 	env_handle_finish(handle);
 	handle = NULL; /* make errors not love */
 
-<<<<<<< HEAD
-	tracepoint(upstart_app_launch, desktop_handshake_wait);
-=======
 	ual_tracepoint(handshake_wait, app_id);
->>>>>>> f1e3d417
 
 	starting_handshake_wait(handshake);
 
