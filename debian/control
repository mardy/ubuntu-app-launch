Source: upstart-app-launch
Section: gnome
Priority: optional
Maintainer: Ted Gould <ted@ubuntu.com>
Build-Depends: click-dev (>= 0.2.2),
               cmake,
               dbus-x11,
               dbus-test-runner,
               debhelper (>= 9),
               libdbus-1-dev,
               libdbustest1-dev (>= 14.04.0),
               libglib2.0-dev,
               libgtest-dev,
               libjson-glib-dev,
               libnih-dbus-dev,
               libnih-dev,
               libupstart-dev,
<<<<<<< HEAD
               libzeitgeist-2.0-dev,
=======
               libzeitgeist-dev,
               python3-dbusmock,
>>>>>>> 46d967a9
Standards-Version: 3.9.4
Homepage: http://launchpad.net/upstart-app-launch
# If you aren't a member of ~indicator-applet-developers but need to upload packaging changes,
# just go ahead.  ~indicator-applet-developers will notice and sync up the code again.
Vcs-Bzr: https://code.launchpad.net/~indicator-applet-developers/upstart-app-launch/trunk.13.10
Vcs-Browser: http://bazaar.launchpad.net/~indicator-applet-developers/upstart-app-launch/trunk.13.10/files

Package: upstart-app-launch
Architecture: any
Depends: ${shlibs:Depends},
         ${misc:Depends},
         click (>= 0.4.9),
         click-apparmor,
Description: Upstart Job for Launching Applications
 Upstart Job file and associated utilities that is used to launch
 applications in a standard and confined way.

Package: upstart-app-launch-tools
Architecture: any
Depends: ${shlibs:Depends},
         ${misc:Depends},
         upstart-app-launch (= ${binary:Version}),
         zeitgeist,
Description: Tools for working wtih launched applications
 Upstart Job file and associated utilities that is used to launch
 applications in a standard and confined way.
 .
 This package provides tools for working with the Upstart App Launch.

Package: libupstart-app-launch1
Section: libs
Architecture: any
Depends: ${misc:Depends},
         ${shlibs:Depends},
Pre-Depends: ${misc:Pre-Depends},
Multi-Arch: same
Description: library for sending requests to the upstart app launch
 Upstart Job file and associated utilities that is used to launch
 applications in a standard and confined way.
 .
 This package contains shared libraries to be used by applications.

Package: libupstart-app-launch1-dev
Section: libdevel
Architecture: any
Depends: ${misc:Depends},
         ${shlibs:Depends},
         libglib2.0-dev,
         libupstart-app-launch1 (= ${binary:Version}),
Pre-Depends: ${misc:Pre-Depends},
Multi-Arch: same
Description: library for sending requests to the upstart app launch
 Upstart Job file and associated utilities that is used to launch
 applications in a standard and confined way.
 .
 This package contains files that are needed to build applications.
<|MERGE_RESOLUTION|>--- conflicted
+++ resolved
@@ -15,12 +15,8 @@
                libnih-dbus-dev,
                libnih-dev,
                libupstart-dev,
-<<<<<<< HEAD
                libzeitgeist-2.0-dev,
-=======
-               libzeitgeist-dev,
                python3-dbusmock,
->>>>>>> 46d967a9
 Standards-Version: 3.9.4
 Homepage: http://launchpad.net/upstart-app-launch
 # If you aren't a member of ~indicator-applet-developers but need to upload packaging changes,
