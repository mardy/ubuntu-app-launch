Source: ubuntu-app-launch
Section: gnome
Priority: optional
Maintainer: Ted Gould <ted@ubuntu.com>
Build-Depends: abi-compliance-checker,
               cmake,
               cmake-extras (>= 0.10),
               dbus-x11,
               dbus-test-runner,
               debhelper (>= 9),
               googletest | google-mock,
               libcgmanager-dev,
               libcurl4-dev | libcurl4-gnutls-dev,
               libdbus-1-dev,
               libdbustest1-dev (>= 14.04.0),
               libgirepository1.0-dev,
               libglib2.0-dev,
               libgtest-dev,
               libjson-glib-dev (>= 1.1.2),
               liblibertine-dev,
               liblttng-ust-dev,
               libmirclient-dev (>= 0.5),
               libproperties-cpp-dev,
# For ABI check to distro version
# Make sure to set DEB_BUILD_PROFILES when bootstrapping
               libubuntu-app-launch2-dev <!stage1>,
               libwhoopsie-dev (>= 0.2.52),
               libzeitgeist-2.0-dev,
               gobject-introspection,
               python3-dbusmock,
Standards-Version: 3.9.4
Homepage: http://launchpad.net/ubuntu-app-launch
# If you aren't a member of ~indicator-applet-developers but need to upload packaging changes,
# just go ahead.  ~indicator-applet-developers will notice and sync up the code again.
Vcs-Bzr: https://code.launchpad.net/~indicator-applet-developers/ubuntu-app-launch/trunk.13.10
Vcs-Browser: http://bazaar.launchpad.net/~indicator-applet-developers/ubuntu-app-launch/trunk.13.10/files

Package: ubuntu-app-launch
Architecture: any
Depends: ${shlibs:Depends},
         ${misc:Depends},
<<<<<<< HEAD
         cgmanager,
         libpam-cgfs | libpam-cgm | cgmanager (<< 0.37),
         upstart (>= 1.13),
=======
         click-apparmor,
>>>>>>> 2df3f234
         xmir [amd64 armhf i386],
         zeitgeist-core,
Replaces: upstart-app-launch
Conflicts: upstart-app-launch
Provides: upstart-app-launch
Description: Session init system job for Launching Applications
 Upstart Job file and associated utilities that is used to launch
 applications in a standard and confined way.

Package: ubuntu-app-launch-tools
Architecture: any
Depends: ${shlibs:Depends},
         ${misc:Depends},
         ubuntu-app-launch (= ${binary:Version}),
Replaces: upstart-app-launch-tools
Conflicts: upstart-app-launch-tools
Provides: upstart-app-launch-tools
Description: Tools for working wtih launched applications
 Upstart Job file and associated utilities that is used to launch
 applications in a standard and confined way.
 .
 This package provides tools for working with the Upstart App Launch.

Package: libubuntu-app-launch3
Section: libs
Architecture: any
Depends: ${misc:Depends},
         ${shlibs:Depends},
Pre-Depends: ${misc:Pre-Depends},
Multi-Arch: same
Description: library for sending requests to the ubuntu app launch
 Upstart Job file and associated utilities that is used to launch
 applications in a standard and confined way.
 .
 This package contains shared libraries to be used by applications.

Package: libubuntu-app-launch2-dev
Section: libdevel
Architecture: any
Depends: ${misc:Depends},
         ${shlibs:Depends},
         libglib2.0-dev,
         libmirclient-dev (>= 0.5),
         libproperties-cpp-dev,
         libubuntu-app-launch3 (= ${binary:Version}),
Pre-Depends: ${misc:Pre-Depends},
Multi-Arch: same
Description: library for sending requests to the ubuntu app launch
 Upstart Job file and associated utilities that is used to launch
 applications in a standard and confined way.
 .
 This package contains files that are needed to build applications.

Package: gir1.2-ubuntu-app-launch-2
Section: libs
Architecture: any
Depends: ${shlibs:Depends},
         ${misc:Depends},
         libubuntu-app-launch3 (= ${binary:Version}),
         ${gir:Depends},
Pre-Depends: ${misc:Pre-Depends}
Recommends: ubuntu-app-launch (= ${binary:Version})
Description: typelib file for libubuntu-app-launch3
 Interface for starting apps and getting info on them.
 .
 This package can be used by other packages using the GIRepository format to
 generate dynamic bindings for libubuntu-app-launch3.

Package: ubuntu-app-test
Architecture: any
Section: devel
Depends: ${shlibs:Depends},
         ${misc:Depends},
         qtchooser,
Description: Small application to help test apps
 Uses trusted prompt sessions to provide a way to easily
 run a command on the command line to look at stdout or
 stderr for developers.<|MERGE_RESOLUTION|>--- conflicted
+++ resolved
@@ -39,13 +39,6 @@
 Architecture: any
 Depends: ${shlibs:Depends},
          ${misc:Depends},
-<<<<<<< HEAD
-         cgmanager,
-         libpam-cgfs | libpam-cgm | cgmanager (<< 0.37),
-         upstart (>= 1.13),
-=======
-         click-apparmor,
->>>>>>> 2df3f234
          xmir [amd64 armhf i386],
          zeitgeist-core,
 Replaces: upstart-app-launch
