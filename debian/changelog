<<<<<<< HEAD
ubuntu-app-launch (0.5-0ubuntu1) UNRELEASED; urgency=medium

  * Add an untrusted helper that works with Mir trusted prompt sessions.

 -- Ted Gould <ted@ubuntu.com>  Wed, 13 May 2015 09:03:13 -0500
=======
ubuntu-app-launch (0.4+15.04.20150410-0ubuntu1) vivid; urgency=medium

  [ Ted Gould ]
  * Have desktop hook verify source file still exists (LP: #1437355)

 -- CI Train Bot <ci-train-bot@canonical.com>  Fri, 10 Apr 2015 16:58:30 +0000
>>>>>>> 4d111373

ubuntu-app-launch (0.4+15.04.20150403-0ubuntu1) vivid; urgency=medium

  [ Ted Gould ]
  * When Mir isn't available just exec with X11

 -- CI Train Bot <ci-train-bot@canonical.com>  Fri, 03 Apr 2015 17:30:48 +0000

ubuntu-app-launch (0.4+15.04.20150313.2-0ubuntu1) vivid; urgency=medium

  [ CI Train Bot ]
  * New rebuild forced.

  [ Rodney Dawes ]
  * Save status from waitpid and exit with it. (LP: #1431565)

 -- CI Train Bot <ci-train-bot@canonical.com>  Fri, 13 Mar 2015 16:05:56 +0000

ubuntu-app-launch (0.4+15.04.20150305.1-0ubuntu1) vivid; urgency=medium

  [ CI Train Bot ]
  * debian/libubuntu-app-launch2.symbols: auto-update to released
    version

  [ Ted Gould ]
  * Add a test tool to run an application from the command line (LP:
    #1425286)
  * Emit a signal when applications are paused or resumed (LP: #1425285)
  * Remove application log on exit if not in developer mode (LP:
    #1414039)

 -- CI Train Bot <ci-train-bot@canonical.com>  Thu, 05 Mar 2015 14:36:35 +0000

ubuntu-app-launch (0.4+15.04.20141121-0ubuntu1) vivid; urgency=low

  [ Ted Gould ]
  * Remove reporting a recoverable problem on cgmanager (LP: #1394919)
  * Use a version script to ensure we're not leaking symbols
  * Create a custom GMainContext when waiting on the CGManager DBus
    connection. (LP: #1394622)

 -- Ubuntu daily release <ps-jenkins@lists.canonical.com>  Fri, 21 Nov 2014 21:17:30 +0000

ubuntu-app-launch (0.4+15.04.20141118-0ubuntu1) vivid; urgency=low

  [ Ted Gould ]
  * Attenting to connect to cgmanager for 1 second and then failing and
    reporting a recoverable error. (LP: #1377332)

 -- Ubuntu daily release <ps-jenkins@lists.canonical.com>  Tue, 18 Nov 2014 21:10:45 +0000

ubuntu-app-launch (0.4+15.04.20141031-0ubuntu1) vivid; urgency=low

  [ Chris Townsend ]
  * Change GetTasks to GetTasksRecursive so it searches all pids related
    to a cgroup instead of just the first pid. (LP: #1386357)

  [ Leo Arias ]
  * On the cgroup manual test, make it clear that the command must be
    run on the app.

 -- Ubuntu daily release <ps-jenkins@lists.canonical.com>  Fri, 31 Oct 2014 15:02:48 +0000

ubuntu-app-launch (0.4+14.10.20141006-0ubuntu1) utopic; urgency=low

  [ Ted Gould ]
  * Set OOM adjustment without using temporary files. (LP: #1374177)
  * Use a setuid helper for OOM adjustment of Oxide renderers

 -- Ubuntu daily release <ps-jenkins@lists.canonical.com>  Mon, 06 Oct 2014 14:33:13 +0000

ubuntu-app-launch (0.4+14.10.20140925-0ubuntu1) utopic; urgency=low

  [ Martin Pitt ]
  * Upstart dep updated to trunk

  [ Ted Gould ]
  * Upstart dep updated to trunk
  * Add handling for X-Ubuntu-SymbolicIcon in desktop hook (LP:
    #1365408)

  [ CI bot ]
  * Adjust upstart recommends to upstart-bin (LP: #1351306)

 -- Ubuntu daily release <ps-jenkins@lists.canonical.com>  Thu, 25 Sep 2014 14:43:28 +0000

ubuntu-app-launch (0.4+14.10.20140915.3-0ubuntu1) utopic; urgency=medium

  [ Ted Gould ]
  * Unrevert cgroup support
  * Adding a manual test to verify the job running the application
  * CGroup test and clarification comments
  * Tracepoint got dropped in refactoring
  * Use the Upstart 1.13 feature of multiple set for environment
    variables
  * Cleanup UAL LTTng tracepoints
  * Provide a pause and resume function for AppIDs
  * Rotate application and untrusted helper logs faster than other
    services
  * Add a tool to show application usage
  * Reshuffle the pre-start jobs to save precious milliseconds

  [ Ubuntu daily release ]
  * debian/libubuntu-app-launch2.symbols: auto-update to released
    version

 -- Ubuntu daily release <ps-jenkins@lists.canonical.com>  Mon, 15 Sep 2014 19:40:21 +0000

ubuntu-app-launch (0.4+14.10.20140808.3.is.0.4+14.10.20140605.3-0ubuntu1) utopic; urgency=medium

  * Temporarily revert the cgroup support introduced in the last
    version, as it was causing regressions in our test infrastructure

 -- Lukasz 'sil2100' Zemczak <lukasz.zemczak@canonical.com>  Tue, 19 Aug 2014 09:52:33 +0200

ubuntu-app-launch (0.4+14.10.20140808.2-0ubuntu1) utopic; urgency=low

  [ Ted Gould ]
  * Use Upstart cgroup support in 1.13 to properly track PIDs

 -- Ubuntu daily release <ps-jenkins@lists.canonical.com>  Fri, 08 Aug 2014 03:59:40 +0000

ubuntu-app-launch (0.4+14.10.20140605.3-0ubuntu1) utopic; urgency=medium

  [ Ted Gould ]
  * Fixing click hook for name change

 -- Ubuntu daily release <ps-jenkins@lists.canonical.com>  Thu, 05 Jun 2014 03:40:55 +0000

ubuntu-app-launch (0.4+14.10.20140601-0ubuntu2) utopic; urgency=low

  * add Conflicts/Replaces/Provides to ubuntu-app-launch-tools since there are
    still packages depending on upstart-app-launch-tools

 -- Oliver Grawert <ogra@ubuntu.com>  Wed, 04 Jun 2014 10:06:24 +0200

ubuntu-app-launch (0.4+14.10.20140601-0ubuntu1) utopic; urgency=medium

  [ Ted Gould ]
  * Rename to "Ubuntu App Launch"

 -- Ubuntu daily release <ps-jenkins@lists.canonical.com>  Sun, 01 Jun 2014 21:10:43 +0000

upstart-app-launch (0.3+14.10.20140521-0ubuntu1) utopic; urgency=low

  [ Ted Gould ]
  * Drop Surface Flinger support
  * Debug message for valid, though rare, conditions. (LP: #1301173)
  * More elegant handling of bad application id errors (LP: #1238068)
  * Set LD_LIBRARY_PATH to include the application directory

 -- Ubuntu daily release <ps-jenkins@lists.canonical.com>  Wed, 21 May 2014 17:41:20 +0000

upstart-app-launch (0.3+14.04.20140411-0ubuntu1) trusty; urgency=low

  [ Ted Gould ]
  * Kill all jobs in process group on exit

 -- Ubuntu daily release <ps-jenkins@lists.canonical.com>  Fri, 11 Apr 2014 22:14:55 +0000

upstart-app-launch (0.3+14.04.20140321-0ubuntu1) trusty; urgency=low

  [ Colin Watson ]
  * Use libclick to get the package directory, saving about 0.7 seconds
    from Click application startup (on mako).
  * Use libclick to get package manifests, saving about 0.7 seconds from
    Click application startup (on mako).

 -- Ubuntu daily release <ps-jenkins@lists.canonical.com>  Fri, 21 Mar 2014 17:56:24 +0000

upstart-app-launch (0.3+14.04.20140320-0ubuntu1) trusty; urgency=low

  [ Thomi Richards ]
  * Export the correct environment variable to load apps with
    testability enabled. (LP: #1285947)

  [ Ubuntu daily release ]
  * New rebuild forced

 -- Ubuntu daily release <ps-jenkins@lists.canonical.com>  Thu, 20 Mar 2014 23:22:49 +0000

upstart-app-launch (0.3+14.04.20140220-0ubuntu3) trusty; urgency=medium

  * Change dependency on "zeitgeist" to "zeitgeist-core". The former is a
    metapackage which pulls in python2 and useless gtk/X data providers,
    whereas zeitgeist-core provides the service necessary for
    zg-report-app to operate.

 -- Dimitri John Ledkov <xnox@ubuntu.com>  Sat, 22 Feb 2014 23:00:37 +0000

upstart-app-launch (0.3+14.04.20140220-0ubuntu2) trusty; urgency=medium

  * Drop depends:click from a Multi-Arch:same library package, as click is
    neither M-A:allowed nor M-A:foreign. This unbreaks cross-compilation.

 -- Dimitri John Ledkov <xnox@ubuntu.com>  Thu, 20 Feb 2014 23:51:29 +0000

upstart-app-launch (0.3+14.04.20140220-0ubuntu1) trusty; urgency=low

  [ Ted Gould ]
  * Support for Untrusted Helpers
  * A little tool to discover application IDs
  * Add observers in the launch tool so that we stick around to handle
    events
  * Add functions for testing and App ID parsing

 -- Ubuntu daily release <ps-jenkins@lists.canonical.com>  Thu, 20 Feb 2014 12:04:30 +0000

upstart-app-launch (0.3+14.04.20140213-0ubuntu1) trusty; urgency=low

  [ Ted Gould ]
  * Unregister for Unity's Resume signal
  * Function to get the log file for the application
  * Add GIR support to libual
  * Remove an invalid substitution that we weren't using (LP: #1220591)

  [ Ubuntu daily release ]
  * debian/*symbols: auto-update new symbols to released version

 -- Ubuntu daily release <ps-jenkins@lists.canonical.com>  Thu, 20 Feb 2014 12:04:27 +0000

upstart-app-launch (0.3+14.04.20140210-0ubuntu1) trusty; urgency=low

  * debian/*symbols: auto-update new symbols to released version

 -- Ubuntu daily release <ps-jenkins@lists.canonical.com>  Thu, 13 Feb 2014 13:14:48 +0000

upstart-app-launch (0.3+14.04.20140206-0ubuntu1) trusty; urgency=low

  [ Ted Gould ]
  * Basic merge and review requirements.
  * On error print the exec line
  * Make the last environment variable set synchronous to make Upstart
    respond that it received it. (LP: #1275017)

  [ Ubuntu daily release ]
  * New rebuild forced

 -- Ubuntu daily release <ps-jenkins@lists.canonical.com>  Thu, 06 Feb 2014 16:54:55 +0000

upstart-app-launch (0.3+14.04.20140129.1-0ubuntu1) trusty; urgency=low

  [ Ken VanDine ]
  * Added upstart_app_launch_triplet_to_app_id to construct an appid
    from pkg, app, version triplet. If a specific version isn't
    provided, click is used to determine the version from the manifest.

  [ Ted Gould ]
  * Set the Upstart job environment using DBus.
  * Tests for the exec utilities.
  * Add an APP_DESKTOP_FILE_PATH to point to a readable desktop file
    under confinement.
  * Include an architecture specific directory in the path.
  * Making the application job a task.
  * Add application list handling to the triplet function.

  [ CI bot ]
  * Upload to trusty

 -- Ubuntu daily release <ps-jenkins@lists.canonical.com>  Wed, 29 Jan 2014 20:08:11 +0000

upstart-app-launch (0.3+14.04.20131218-0ubuntu1) trusty; urgency=low

  [ Ken VanDine ]
  * Multi-Arch: same libraries must not depend on run-time application,.
    since this breaks cross-compilation. Furthermore, circular
    dependencies are never needed: upstart-app-launch depends on
    libupstart-app-launch2, which depends on upstart-app-launch. It's
    the same reasoning why we do not make libgtk-3.0 depend on epiphany
    webbrowser, even though gtk has functions to open URL in a
    webbrowser. And in a multi-arch world libgtk-3.0 would never know
    which architecture your web-browser is, it could be any. Libraries
    should only ever depend on other linked shared libraries.

  [ Ted Gould ]
  * Make sure that 'package' sticks around until we setup the
    environment. (LP: #1260079)
  * Improve readability of the coverage report.

  [ Didier Roche ]
  * revert the archictecture specific list: britney doesn't use those

  [ Ubuntu daily release ]
  * Automatic snapshot from revision 100
  * debian/*symbols: auto-update new symbols to released version

 -- Ubuntu daily release <ps-jenkins@lists.canonical.com>  Wed, 29 Jan 2014 20:08:07 +0000

upstart-app-launch (0.3+14.04.20131209-0ubuntu3) trusty; urgency=low

  * Multi-Arch: same libraries must not depend on run-time application,
    since this breaks cross-compilation. Furthermore, circular
    dependencies are never needed: upstart-app-launch depends on
    libupstart-app-launch2, which depends on upstart-app-launch. It's the
    same reasoning why we do not make libgtk-3.0 depend on epiphany
    webbrowser, even though gtk has functions to open URL in a
    webbrowser. And in a multi-arch world libgtk-3.0 would never know
    which architecture your web-browser is, it could be any. Libraries
    should only ever depend on other linked shared libraries.

 -- Dimitri John Ledkov <xnox@ubuntu.com>  Thu, 12 Dec 2013 22:32:34 +0000

upstart-app-launch (0.3+14.04.20131209-0ubuntu2) trusty; urgency=low

  * Restrict on which arch we build url-dispatcher due to the ust build-dep

 -- Didier Roche <didrocks@ubuntu.com>  Mon, 09 Dec 2013 13:47:51 +0100

upstart-app-launch (0.3+14.04.20131209-0ubuntu1) trusty; urgency=low

  [ Ubuntu daily release ]
  * debian/*symbols: auto-update new symbols to released version

  [ Ted Gould ]
  * Use the parsing of the line to split appart the URLs. (LP: #1253703)
  * Use Upstart on the session bus instead of the private bus.
  * Adding tracing support to application startup.
  * Hide click error printed in the Upstart log.
  * Handshake for starting applications. (LP: #1243665)
  * Link to the right version of upstart-app-launch.

  [ Ubuntu daily release ]
  * Automatic snapshot from revision 93

 -- Ubuntu daily release <ps-jenkins@lists.canonical.com>  Mon, 09 Dec 2013 02:05:27 +0000

upstart-app-launch (0.3+14.04.20131126-0ubuntu1) trusty; urgency=low

  [ Ted Gould ]
  * Bumping to 0.3 to reflect that we added a new env var to the library
    which is needed for testing URL Dispatcher
  * Reenable ZG and port to libzg-2.0. (LP: #1197569)
  * Ensure quoted single URIs passed to a %U are unquoted. (LP:
    #1253703)

  [ Ubuntu daily release ]
  * Automatic snapshot from revision 86

 -- Ubuntu daily release <ps-jenkins@lists.canonical.com>  Tue, 26 Nov 2013 02:07:13 +0000

upstart-app-launch (0.2+14.04.20131119-0ubuntu1) trusty; urgency=low

  [ Ted Gould ]
  * Unref the proxy after stopping an application.
  * Use shell escaping to ensure we can handle spaces. (LP: #1229354)
  * Set the XDG Data Dirs to include the application install directory.
    (LP: #1250546)

  [ Ubuntu daily release ]
  * Automatic snapshot from revision 82

 -- Ubuntu daily release <ps-jenkins@lists.canonical.com>  Tue, 19 Nov 2013 08:19:25 +0000

upstart-app-launch (0.2+13.10.20131014-0ubuntu1) saucy; urgency=low

  [ Ricardo Mendoza ]
  * Currently we are signalling observers that app started on the
    "starting" signal. This is racy, as the final exec might not have
    happened yet, so if a client tries to get the primary PID before the
    process has fully started, it might get one of the transitional PIDs
    of the scripts that run in between.

  [ Ubuntu daily release ]
  * Automatic snapshot from revision 78

 -- Ubuntu daily release <ps-jenkins@lists.canonical.com>  Mon, 14 Oct 2013 07:55:55 +0000

upstart-app-launch (0.2+13.10.20131011-0ubuntu1) saucy; urgency=low

  [ Ted Gould ]
  * Bumping to version 0.2
  * Adding a libupstart-app-launch1.symbols file to match
  * Use 'click info' to get manifests. (LP: #1232118)

  [ Ubuntu daily release ]
  * Automatic snapshot from revision 76

 -- Ubuntu daily release <ps-jenkins@lists.canonical.com>  Fri, 11 Oct 2013 02:09:14 +0000

upstart-app-launch (0.1+13.10.20131008.1-0ubuntu1) saucy; urgency=low

  [ Ted Gould ]
  * On second activations send a message to the FD.o application
    interface. (LP: #1228345)
  * Add observers for focused and resume.
  * Testing of the second exec logic.
  * Disable ZG logging for Phone 1.0.
  * Need a little longer time on recent ARM builds.

  [ Ubuntu daily release ]
  * Automatic snapshot from revision 73

 -- Ubuntu daily release <ps-jenkins@lists.canonical.com>  Tue, 08 Oct 2013 10:07:25 +0000

upstart-app-launch (0.1+13.10.20130925.2-0ubuntu1) saucy; urgency=low

  [ Ted Gould ]
  * Ensure a failed stop return doesn't block execution. (LP: #1229468)

  [ Ubuntu daily release ]
  * Automatic snapshot from revision 67

 -- Ubuntu daily release <ps-jenkins@lists.canonical.com>  Wed, 25 Sep 2013 18:03:51 +0000

upstart-app-launch (0.1+13.10.20130925.1-0ubuntu1) saucy; urgency=low

  [ Ted Gould ]
  * Tests for the functions in the core helpers library.

  [ Ubuntu daily release ]
  * Automatic snapshot from revision 65

 -- Ubuntu daily release <ps-jenkins@lists.canonical.com>  Wed, 25 Sep 2013 12:54:36 +0000

upstart-app-launch (0.1+13.10.20130924.1-0ubuntu1) saucy; urgency=low

  [ Ted Gould ]
  * Evil hack to allow "secondary activations" through killing the first
    instance.
  * Handle URLs with complex spacing by using C parsing. (LP: #1228387)

  [ Ubuntu daily release ]
  * Automatic snapshot from revision 63

 -- Ubuntu daily release <ps-jenkins@lists.canonical.com>  Tue, 24 Sep 2013 06:04:42 +0000

upstart-app-launch (0.1+13.10.20130919.4-0ubuntu1) saucy; urgency=low

  [ Ted Gould ]
  * Support a desktop file key so legacy applications can be single
    instance.

  [ Ubuntu daily release ]
  * Automatic snapshot from revision 60

 -- Ubuntu daily release <ps-jenkins@lists.canonical.com>  Thu, 19 Sep 2013 22:04:58 +0000

upstart-app-launch (0.1+13.10.20130919.3-0ubuntu1) saucy; urgency=low

  [ Loïc Minier ]
  * Fix LP #1227632 by directly joining the components of the Exec line
    split on % instead of joining them with spaces. (LP: #1227632)

  [ Ted Gould ]
  * Only split the URIs if there are more than one.
  * Try to deduce if we're on Surface Flinger.

  [ Ubuntu daily release ]
  * Automatic snapshot from revision 58

 -- Ubuntu daily release <ps-jenkins@lists.canonical.com>  Thu, 19 Sep 2013 14:03:55 +0000

upstart-app-launch (0.1+13.10.20130917.1-0ubuntu1) saucy; urgency=low

  [ Sebastien Bacher ]
  * typo fix in one of the warning strings.

  [ Ubuntu daily release ]
  * Automatic snapshot from revision 54

 -- Ubuntu daily release <ps-jenkins@lists.canonical.com>  Tue, 17 Sep 2013 22:03:45 +0000

upstart-app-launch (0.1+13.10.20130912-0ubuntu1) saucy; urgency=low

  [ Ted Gould ]
  * Don't automatically warn on a failed App ID.
  * Check to see if an icon exists, and if so prepend the full path.

  [ Jamie Strandboge ]
  * application-legacy.conf.in: use aa-exec-click instead of aa-exec
    desktop-hook.c: use aa-exec-click instead of aa-exec (LP: #1197047)
    debian/control: Depends on click-apparmor. (LP: #1197047)

  [ Ubuntu daily release ]
  * Automatic snapshot from revision 52

 -- Ubuntu daily release <ps-jenkins@lists.canonical.com>  Thu, 12 Sep 2013 20:33:42 +0000

upstart-app-launch (0.1+13.10.20130905-0ubuntu1) saucy; urgency=low

  [ Ted Gould ]
  * Making sure to look for the application directory. (LP: #1215478)
  * Handle click errors by just not setting the value.

  [ Ubuntu daily release ]
  * Automatic snapshot from revision 48

 -- Ubuntu daily release <ps-jenkins@lists.canonical.com>  Thu, 05 Sep 2013 09:06:43 +0000

upstart-app-launch (0.1+13.10.20130903-0ubuntu1) saucy; urgency=low

  [ Guenter Schwann ]
  * Make libupstart-app-launch usable by C++ programs.

  [ Ubuntu daily release ]
  * Automatic snapshot from revision 45

 -- Ubuntu daily release <ps-jenkins@lists.canonical.com>  Tue, 03 Sep 2013 18:05:38 +0000

upstart-app-launch (0.1+13.10.20130827-0ubuntu1) saucy; urgency=low

  [ Ted Gould ]
  * Completes the base functionality in the libupstart-app-launch
    library.

  [ Ubuntu daily release ]
  * Automatic snapshot from revision 43

 -- Ubuntu daily release <ps-jenkins@lists.canonical.com>  Tue, 27 Aug 2013 14:04:33 +0000

upstart-app-launch (0.1+13.10.20130819-0ubuntu1) saucy; urgency=low

  [ Ted Gould ]
  * Make setting the PATH more robust.

  [ jdstrand ]
  * Update click-exec.c to setup the sandbox environment. Specifically:
    - explicitly set the XDG base dirs to the user's preference - set
    UBUNTU_APPLICATION_ISOLATION - set TMPDIR - set
    __GL_SHADER_DISK_CACHE_PATH.

  [ Ubuntu daily release ]
  * Automatic snapshot from revision 41

 -- Ubuntu daily release <ps-jenkins@lists.canonical.com>  Mon, 19 Aug 2013 02:04:19 +0000

upstart-app-launch (0.1+13.10.20130812-0ubuntu1) saucy; urgency=low

  [ Ted Gould ]
  * Use the click utility to determine path to the package.
  * Split profile and exec into two variables.
  * Add a click package hook to build desktop files.
  * Flesh out the click package execution.
  * Switch to CMake and add stub library.

  [ Ubuntu daily release ]
  * Automatic snapshot from revision 38

 -- Ubuntu daily release <ps-jenkins@lists.canonical.com>  Mon, 12 Aug 2013 18:04:33 +0000

upstart-app-launch (0.1+13.10.20130712-0ubuntu1) saucy; urgency=low

  [ Ted Gould ]
  * Add support for URIs.

  [ Ubuntu daily release ]
  * Automatic snapshot from revision 32

 -- Ubuntu daily release <ps-jenkins@lists.canonical.com>  Fri, 12 Jul 2013 00:01:50 +0000

upstart-app-launch (0.1+13.10.20130703-0ubuntu1) saucy; urgency=low

  [ Ted Gould ]
  * Split out legacy and click package startup.
  * Allow setting the apparmor profile in the dekstop file.
  * Add Zeitgeist logging of the start and stop of the applications.
  * Adding a shell script to insert the initctl path if on buildd's.
  * Switch initialization to be signal based.
  * Don't run tests on buildds.
  * Changing the script to check for upstart versions.

  [ Ubuntu daily release ]
  * Automatic snapshot from revision 30

 -- Ubuntu daily release <ps-jenkins@lists.canonical.com>  Wed, 03 Jul 2013 00:01:31 +0000

upstart-app-launch (0.1daily13.06.19-0ubuntu1) saucy; urgency=low

  [ Ted Gould ]
  * Initial release 
  * The application config file
  * Adding debian stuff
  * Fixing the make file to make it work-ish
  * Adding notification of isolation
  * Adding a build for a small executor target
  * Fleshing out desktop exec
  * Adding the directory into the conf file
  * Make the deb stuff work
  * Now that we have the tool we need to expect a fork
  * Changing the conf file to not need the script suggested by zyga on
    #ubuntu-devel
  * Switch from using GIO to standard GLib and exec
  * Simpler pkgconfig too
  * Drop the forking
  * Making a little script to help with apps
  * Putting some boiler plate dbus in there
  * Dump out the PIDs and the nice names
  * Putting the type in too
  * Close the metal here
  * Adding a glib build dependency.
  * Searching desktop files in pre-start.
  * Adding a COPYING file and file copyrights.

  [ Ubuntu daily release ]
  * Automatic snapshot from revision 22

 -- Ubuntu daily release <ps-jenkins@lists.canonical.com>  Wed, 19 Jun 2013 00:01:09 +0000<|MERGE_RESOLUTION|>--- conflicted
+++ resolved
@@ -1,17 +1,15 @@
-<<<<<<< HEAD
 ubuntu-app-launch (0.5-0ubuntu1) UNRELEASED; urgency=medium
 
   * Add an untrusted helper that works with Mir trusted prompt sessions.
 
  -- Ted Gould <ted@ubuntu.com>  Wed, 13 May 2015 09:03:13 -0500
-=======
+
 ubuntu-app-launch (0.4+15.04.20150410-0ubuntu1) vivid; urgency=medium
 
   [ Ted Gould ]
   * Have desktop hook verify source file still exists (LP: #1437355)
 
  -- CI Train Bot <ci-train-bot@canonical.com>  Fri, 10 Apr 2015 16:58:30 +0000
->>>>>>> 4d111373
 
 ubuntu-app-launch (0.4+15.04.20150403-0ubuntu1) vivid; urgency=medium
 
