<<<<<<< HEAD
upstart-app-launch (0.2+14.04.20131119-0ubuntu1) trusty; urgency=low

  [ Ted Gould ]
  * Unref the proxy after stopping an application.
  * Use shell escaping to ensure we can handle spaces. (LP: #1229354)
  * Set the XDG Data Dirs to include the application install directory.
    (LP: #1250546)

  [ Ubuntu daily release ]
  * Automatic snapshot from revision 82

 -- Ubuntu daily release <ps-jenkins@lists.canonical.com>  Tue, 19 Nov 2013 08:19:25 +0000
=======
upstart-app-launch (0.3-0ubuntu1) UNRELEASED; urgency=low

  * Bumping to 0.3 to reflect that we added a new env var to the library
    which is needed for testing URL Dispatcher

 -- Ted Gould <ted@ubuntu.com>  Thu, 07 Nov 2013 10:32:58 -0600
>>>>>>> 46d967a9

upstart-app-launch (0.2+13.10.20131014-0ubuntu1) saucy; urgency=low

  [ Ricardo Mendoza ]
  * Currently we are signalling observers that app started on the
    "starting" signal. This is racy, as the final exec might not have
    happened yet, so if a client tries to get the primary PID before the
    process has fully started, it might get one of the transitional PIDs
    of the scripts that run in between.

  [ Ubuntu daily release ]
  * Automatic snapshot from revision 78

 -- Ubuntu daily release <ps-jenkins@lists.canonical.com>  Mon, 14 Oct 2013 07:55:55 +0000

upstart-app-launch (0.2+13.10.20131011-0ubuntu1) saucy; urgency=low

  [ Ted Gould ]
  * Bumping to version 0.2
  * Adding a libupstart-app-launch1.symbols file to match
  * Use 'click info' to get manifests. (LP: #1232118)

  [ Ubuntu daily release ]
  * Automatic snapshot from revision 76

 -- Ubuntu daily release <ps-jenkins@lists.canonical.com>  Fri, 11 Oct 2013 02:09:14 +0000

upstart-app-launch (0.1+13.10.20131008.1-0ubuntu1) saucy; urgency=low

  [ Ted Gould ]
  * On second activations send a message to the FD.o application
    interface. (LP: #1228345)
  * Add observers for focused and resume.
  * Testing of the second exec logic.
  * Disable ZG logging for Phone 1.0.
  * Need a little longer time on recent ARM builds.

  [ Ubuntu daily release ]
  * Automatic snapshot from revision 73

 -- Ubuntu daily release <ps-jenkins@lists.canonical.com>  Tue, 08 Oct 2013 10:07:25 +0000

upstart-app-launch (0.1+13.10.20130925.2-0ubuntu1) saucy; urgency=low

  [ Ted Gould ]
  * Ensure a failed stop return doesn't block execution. (LP: #1229468)

  [ Ubuntu daily release ]
  * Automatic snapshot from revision 67

 -- Ubuntu daily release <ps-jenkins@lists.canonical.com>  Wed, 25 Sep 2013 18:03:51 +0000

upstart-app-launch (0.1+13.10.20130925.1-0ubuntu1) saucy; urgency=low

  [ Ted Gould ]
  * Tests for the functions in the core helpers library.

  [ Ubuntu daily release ]
  * Automatic snapshot from revision 65

 -- Ubuntu daily release <ps-jenkins@lists.canonical.com>  Wed, 25 Sep 2013 12:54:36 +0000

upstart-app-launch (0.1+13.10.20130924.1-0ubuntu1) saucy; urgency=low

  [ Ted Gould ]
  * Evil hack to allow "secondary activations" through killing the first
    instance.
  * Handle URLs with complex spacing by using C parsing. (LP: #1228387)

  [ Ubuntu daily release ]
  * Automatic snapshot from revision 63

 -- Ubuntu daily release <ps-jenkins@lists.canonical.com>  Tue, 24 Sep 2013 06:04:42 +0000

upstart-app-launch (0.1+13.10.20130919.4-0ubuntu1) saucy; urgency=low

  [ Ted Gould ]
  * Support a desktop file key so legacy applications can be single
    instance.

  [ Ubuntu daily release ]
  * Automatic snapshot from revision 60

 -- Ubuntu daily release <ps-jenkins@lists.canonical.com>  Thu, 19 Sep 2013 22:04:58 +0000

upstart-app-launch (0.1+13.10.20130919.3-0ubuntu1) saucy; urgency=low

  [ Loïc Minier ]
  * Fix LP #1227632 by directly joining the components of the Exec line
    split on % instead of joining them with spaces. (LP: #1227632)

  [ Ted Gould ]
  * Only split the URIs if there are more than one.
  * Try to deduce if we're on Surface Flinger.

  [ Ubuntu daily release ]
  * Automatic snapshot from revision 58

 -- Ubuntu daily release <ps-jenkins@lists.canonical.com>  Thu, 19 Sep 2013 14:03:55 +0000

upstart-app-launch (0.1+13.10.20130917.1-0ubuntu1) saucy; urgency=low

  [ Sebastien Bacher ]
  * typo fix in one of the warning strings.

  [ Ubuntu daily release ]
  * Automatic snapshot from revision 54

 -- Ubuntu daily release <ps-jenkins@lists.canonical.com>  Tue, 17 Sep 2013 22:03:45 +0000

upstart-app-launch (0.1+13.10.20130912-0ubuntu1) saucy; urgency=low

  [ Ted Gould ]
  * Don't automatically warn on a failed App ID.
  * Check to see if an icon exists, and if so prepend the full path.

  [ Jamie Strandboge ]
  * application-legacy.conf.in: use aa-exec-click instead of aa-exec
    desktop-hook.c: use aa-exec-click instead of aa-exec (LP: #1197047)
    debian/control: Depends on click-apparmor. (LP: #1197047)

  [ Ubuntu daily release ]
  * Automatic snapshot from revision 52

 -- Ubuntu daily release <ps-jenkins@lists.canonical.com>  Thu, 12 Sep 2013 20:33:42 +0000

upstart-app-launch (0.1+13.10.20130905-0ubuntu1) saucy; urgency=low

  [ Ted Gould ]
  * Making sure to look for the application directory. (LP: #1215478)
  * Handle click errors by just not setting the value.

  [ Ubuntu daily release ]
  * Automatic snapshot from revision 48

 -- Ubuntu daily release <ps-jenkins@lists.canonical.com>  Thu, 05 Sep 2013 09:06:43 +0000

upstart-app-launch (0.1+13.10.20130903-0ubuntu1) saucy; urgency=low

  [ Guenter Schwann ]
  * Make libupstart-app-launch usable by C++ programs.

  [ Ubuntu daily release ]
  * Automatic snapshot from revision 45

 -- Ubuntu daily release <ps-jenkins@lists.canonical.com>  Tue, 03 Sep 2013 18:05:38 +0000

upstart-app-launch (0.1+13.10.20130827-0ubuntu1) saucy; urgency=low

  [ Ted Gould ]
  * Completes the base functionality in the libupstart-app-launch
    library.

  [ Ubuntu daily release ]
  * Automatic snapshot from revision 43

 -- Ubuntu daily release <ps-jenkins@lists.canonical.com>  Tue, 27 Aug 2013 14:04:33 +0000

upstart-app-launch (0.1+13.10.20130819-0ubuntu1) saucy; urgency=low

  [ Ted Gould ]
  * Make setting the PATH more robust.

  [ jdstrand ]
  * Update click-exec.c to setup the sandbox environment. Specifically:
    - explicitly set the XDG base dirs to the user's preference - set
    UBUNTU_APPLICATION_ISOLATION - set TMPDIR - set
    __GL_SHADER_DISK_CACHE_PATH.

  [ Ubuntu daily release ]
  * Automatic snapshot from revision 41

 -- Ubuntu daily release <ps-jenkins@lists.canonical.com>  Mon, 19 Aug 2013 02:04:19 +0000

upstart-app-launch (0.1+13.10.20130812-0ubuntu1) saucy; urgency=low

  [ Ted Gould ]
  * Use the click utility to determine path to the package.
  * Split profile and exec into two variables.
  * Add a click package hook to build desktop files.
  * Flesh out the click package execution.
  * Switch to CMake and add stub library.

  [ Ubuntu daily release ]
  * Automatic snapshot from revision 38

 -- Ubuntu daily release <ps-jenkins@lists.canonical.com>  Mon, 12 Aug 2013 18:04:33 +0000

upstart-app-launch (0.1+13.10.20130712-0ubuntu1) saucy; urgency=low

  [ Ted Gould ]
  * Add support for URIs.

  [ Ubuntu daily release ]
  * Automatic snapshot from revision 32

 -- Ubuntu daily release <ps-jenkins@lists.canonical.com>  Fri, 12 Jul 2013 00:01:50 +0000

upstart-app-launch (0.1+13.10.20130703-0ubuntu1) saucy; urgency=low

  [ Ted Gould ]
  * Split out legacy and click package startup.
  * Allow setting the apparmor profile in the dekstop file.
  * Add Zeitgeist logging of the start and stop of the applications.
  * Adding a shell script to insert the initctl path if on buildd's.
  * Switch initialization to be signal based.
  * Don't run tests on buildds.
  * Changing the script to check for upstart versions.

  [ Ubuntu daily release ]
  * Automatic snapshot from revision 30

 -- Ubuntu daily release <ps-jenkins@lists.canonical.com>  Wed, 03 Jul 2013 00:01:31 +0000

upstart-app-launch (0.1daily13.06.19-0ubuntu1) saucy; urgency=low

  [ Ted Gould ]
  * Initial release 
  * The application config file
  * Adding debian stuff
  * Fixing the make file to make it work-ish
  * Adding notification of isolation
  * Adding a build for a small executor target
  * Fleshing out desktop exec
  * Adding the directory into the conf file
  * Make the deb stuff work
  * Now that we have the tool we need to expect a fork
  * Changing the conf file to not need the script suggested by zyga on
    #ubuntu-devel
  * Switch from using GIO to standard GLib and exec
  * Simpler pkgconfig too
  * Drop the forking
  * Making a little script to help with apps
  * Putting some boiler plate dbus in there
  * Dump out the PIDs and the nice names
  * Putting the type in too
  * Close the metal here
  * Adding a glib build dependency.
  * Searching desktop files in pre-start.
  * Adding a COPYING file and file copyrights.

  [ Ubuntu daily release ]
  * Automatic snapshot from revision 22

 -- Ubuntu daily release <ps-jenkins@lists.canonical.com>  Wed, 19 Jun 2013 00:01:09 +0000<|MERGE_RESOLUTION|>--- conflicted
+++ resolved
@@ -1,4 +1,10 @@
-<<<<<<< HEAD
+upstart-app-launch (0.3-0ubuntu1) UNRELEASED; urgency=low
+
+  * Bumping to 0.3 to reflect that we added a new env var to the library
+    which is needed for testing URL Dispatcher
+
+ -- Ted Gould <ted@ubuntu.com>  Thu, 07 Nov 2013 10:32:58 -0600
+
 upstart-app-launch (0.2+14.04.20131119-0ubuntu1) trusty; urgency=low
 
   [ Ted Gould ]
@@ -11,14 +17,6 @@
   * Automatic snapshot from revision 82
 
  -- Ubuntu daily release <ps-jenkins@lists.canonical.com>  Tue, 19 Nov 2013 08:19:25 +0000
-=======
-upstart-app-launch (0.3-0ubuntu1) UNRELEASED; urgency=low
-
-  * Bumping to 0.3 to reflect that we added a new env var to the library
-    which is needed for testing URL Dispatcher
-
- -- Ted Gould <ted@ubuntu.com>  Thu, 07 Nov 2013 10:32:58 -0600
->>>>>>> 46d967a9
 
 upstart-app-launch (0.2+13.10.20131014-0ubuntu1) saucy; urgency=low
 
