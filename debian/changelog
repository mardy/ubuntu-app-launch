<<<<<<< HEAD
ubuntu-app-launch (0.9+16.04.20160730-0ubuntu1) UNRELEASED; urgency=medium

  * Introducing Snappy backend

 -- Ted Gould <ted@ubuntu.com>  Fri, 29 Jul 2016 11:05:47 -0500
=======
ubuntu-app-launch (0.9+16.10.20160803-0ubuntu1) yakkety; urgency=medium

  [ Ken VanDine ]
  * Added dev depends on libproperties-cpp-dev

  [ Rodney Dawes ]
  * Strip the extra .desktop off of legacy app IDs when loading .desktop
    files. (LP: #1606695)
  * Use stricter gensymbols check.
  * Disable the pauseresume tests to unblock landings for now.

  [ Ted Gould ]
  * Pedantic fixes for header files
  * Fix to use correct types returned from libclick

 -- Rodney Dawes <rodney.dawes@canonical.com>  Wed, 03 Aug 2016 14:10:45 +0000
>>>>>>> 86951864

ubuntu-app-launch (0.9+16.04.20160510.2-0ubuntu1) xenial; urgency=medium

  * Allow invalid desktop files for OTA11 quick fix (LP: #1580092)

 -- Ted Gould <ted@gould.cx>  Tue, 10 May 2016 19:11:21 +0000

ubuntu-app-launch (0.9+16.04.20160504.1-0ubuntu1) xenial; urgency=medium

  [ CI Train Bot ]
  * Add a depends for cgmanager for the desktop

  [ Larry Price ]
  * Add additional cases for not presenting desktop launchers based on
    keyfile entries.
  * Refactoring IconFinder to include icons from the Humanity theme (LP:
    #1558741)
  * Update icon search for non-click applications to search the hicolor
    theme directory for appropriate icons. (LP: #1576722)

  [ Ted Gould ]
  * Add a small commandline tool for application information
  * Fix typo in desktop key name (LP: #1578112)
  * Handle exceptions and print errors with command line tools (LP:
    #1575990)
  * Minor cleanup which causes an annoying warning message

 -- Ted Gould <ted@gould.cx>  Wed, 04 May 2016 20:12:55 +0000

ubuntu-app-launch (0.9+16.04.20160427-0ubuntu1) xenial; urgency=medium

  [ Ted Gould ]
  * Adjust version regular expression to handle single character version
    numbers

 -- Michael Terry <michael.terry@canonical.com>  Wed, 27 Apr 2016 14:52:33 +0000

ubuntu-app-launch (0.9+16.04.20160421.3-0ubuntu1) xenial; urgency=medium

  [ Ted Gould ]
  * Add new C++ API that has a retained object for maintaining
    connections through multiple calls. Also provides for getting
    consistent application metadata.
  * Add dependency on libpam-cgfs on Xenial so that cgroups work
    properly in Upstart (LP: #1535058)
  * Adding support for Read the Docs
  * Fix cut-and-paste error in function comment
  * If no XDG_DATA_DIRS is set ensure that /usr/share is in the list.
    (LP: #1541037)

  [ CI Train Bot ]
  * Ensure all pending events on the context are complete before
    unref'ing it. (LP: #1495871)

  [ Dimitri John Ledkov ]
  * Raise to -std=gnu99, because we really want gnu standards, and thus
    e.g. access CLOCK_MONOTONIC in lttng on arm64/armhf. Resolves FTBFS.

  [ Michael Terry ]
  * Fix build by correcting typo in function name.

 -- Ted Gould <ted@gould.cx>  Thu, 21 Apr 2016 19:47:16 +0000

ubuntu-app-launch (0.5+15.10.20150817-0ubuntu1) wily; urgency=medium

  [ CI Train Bot ]
  * debian/libubuntu-app-launch2.symbols: update to released version.

  [ Robert Ancell ]
  * Depend on upstart instead of upstart-bin which is a dummy
    transitional package.

  [ Ted Gould ]
  * Detect applications that are in a libertine container
  * Make demangler path more secure and unset internal environment
    variables
  * Provide an API to find the desktop file and directory of an AppID
  * Start XMir for applications that enable it

 -- CI Train Bot <ci-train-bot@canonical.com>  Mon, 17 Aug 2015 21:38:33 +0000

ubuntu-app-launch (0.5+15.10.20150629-0ubuntu1) wily; urgency=medium

  [ Andreas Pokorny ]
  * mir release 0.14.0

 -- CI Train Bot <ci-train-bot@canonical.com>  Mon, 29 Jun 2015 06:10:46 +0000

ubuntu-app-launch (0.5+15.10.20150605-0ubuntu1) wily; urgency=medium

  [ Ted Gould ]
  * Don't error on ZG failure (LP: #1452178)
  * Fallback to looking for the AppID tag if the source is missing (LP:
    #1461138)

 -- CI Train Bot <ci-train-bot@canonical.com>  Fri, 05 Jun 2015 19:49:48 +0000

ubuntu-app-launch (0.5+15.10.20150604-0ubuntu1) wily; urgency=medium

  [ Ted Gould ]
  * Add an untrusted helper that works with Mir trusted prompt sessions.

  [ CI Train Bot ]
  * debian/libubuntu-app-launch2.symbols: update to released version.

 -- CI Train Bot <ci-train-bot@canonical.com>  Thu, 04 Jun 2015 20:35:57 +0000

ubuntu-app-launch (0.4+15.04.20150410-0ubuntu1) vivid; urgency=medium

  [ Ted Gould ]
  * Have desktop hook verify source file still exists (LP: #1437355)

 -- CI Train Bot <ci-train-bot@canonical.com>  Fri, 10 Apr 2015 16:58:30 +0000

ubuntu-app-launch (0.4+15.04.20150403-0ubuntu1) vivid; urgency=medium

  [ Ted Gould ]
  * When Mir isn't available just exec with X11

 -- CI Train Bot <ci-train-bot@canonical.com>  Fri, 03 Apr 2015 17:30:48 +0000

ubuntu-app-launch (0.4+15.04.20150313.2-0ubuntu1) vivid; urgency=medium

  [ CI Train Bot ]
  * New rebuild forced.

  [ Rodney Dawes ]
  * Save status from waitpid and exit with it. (LP: #1431565)

 -- CI Train Bot <ci-train-bot@canonical.com>  Fri, 13 Mar 2015 16:05:56 +0000

ubuntu-app-launch (0.4+15.04.20150305.1-0ubuntu1) vivid; urgency=medium

  [ CI Train Bot ]
  * debian/libubuntu-app-launch2.symbols: auto-update to released
    version

  [ Ted Gould ]
  * Add a test tool to run an application from the command line (LP:
    #1425286)
  * Emit a signal when applications are paused or resumed (LP: #1425285)
  * Remove application log on exit if not in developer mode (LP:
    #1414039)

 -- CI Train Bot <ci-train-bot@canonical.com>  Thu, 05 Mar 2015 14:36:35 +0000

ubuntu-app-launch (0.4+15.04.20141121-0ubuntu1) vivid; urgency=low

  [ Ted Gould ]
  * Remove reporting a recoverable problem on cgmanager (LP: #1394919)
  * Use a version script to ensure we're not leaking symbols
  * Create a custom GMainContext when waiting on the CGManager DBus
    connection. (LP: #1394622)

 -- Ubuntu daily release <ps-jenkins@lists.canonical.com>  Fri, 21 Nov 2014 21:17:30 +0000

ubuntu-app-launch (0.4+15.04.20141118-0ubuntu1) vivid; urgency=low

  [ Ted Gould ]
  * Attenting to connect to cgmanager for 1 second and then failing and
    reporting a recoverable error. (LP: #1377332)

 -- Ubuntu daily release <ps-jenkins@lists.canonical.com>  Tue, 18 Nov 2014 21:10:45 +0000

ubuntu-app-launch (0.4+15.04.20141031-0ubuntu1) vivid; urgency=low

  [ Chris Townsend ]
  * Change GetTasks to GetTasksRecursive so it searches all pids related
    to a cgroup instead of just the first pid. (LP: #1386357)

  [ Leo Arias ]
  * On the cgroup manual test, make it clear that the command must be
    run on the app.

 -- Ubuntu daily release <ps-jenkins@lists.canonical.com>  Fri, 31 Oct 2014 15:02:48 +0000

ubuntu-app-launch (0.4+14.10.20141006-0ubuntu1) utopic; urgency=low

  [ Ted Gould ]
  * Set OOM adjustment without using temporary files. (LP: #1374177)
  * Use a setuid helper for OOM adjustment of Oxide renderers

 -- Ubuntu daily release <ps-jenkins@lists.canonical.com>  Mon, 06 Oct 2014 14:33:13 +0000

ubuntu-app-launch (0.4+14.10.20140925-0ubuntu1) utopic; urgency=low

  [ Martin Pitt ]
  * Upstart dep updated to trunk

  [ Ted Gould ]
  * Upstart dep updated to trunk
  * Add handling for X-Ubuntu-SymbolicIcon in desktop hook (LP:
    #1365408)

  [ CI bot ]
  * Adjust upstart recommends to upstart-bin (LP: #1351306)

 -- Ubuntu daily release <ps-jenkins@lists.canonical.com>  Thu, 25 Sep 2014 14:43:28 +0000

ubuntu-app-launch (0.4+14.10.20140915.3-0ubuntu1) utopic; urgency=medium

  [ Ted Gould ]
  * Unrevert cgroup support
  * Adding a manual test to verify the job running the application
  * CGroup test and clarification comments
  * Tracepoint got dropped in refactoring
  * Use the Upstart 1.13 feature of multiple set for environment
    variables
  * Cleanup UAL LTTng tracepoints
  * Provide a pause and resume function for AppIDs
  * Rotate application and untrusted helper logs faster than other
    services
  * Add a tool to show application usage
  * Reshuffle the pre-start jobs to save precious milliseconds

  [ Ubuntu daily release ]
  * debian/libubuntu-app-launch2.symbols: auto-update to released
    version

 -- Ubuntu daily release <ps-jenkins@lists.canonical.com>  Mon, 15 Sep 2014 19:40:21 +0000

ubuntu-app-launch (0.4+14.10.20140808.3.is.0.4+14.10.20140605.3-0ubuntu1) utopic; urgency=medium

  * Temporarily revert the cgroup support introduced in the last
    version, as it was causing regressions in our test infrastructure

 -- Lukasz 'sil2100' Zemczak <lukasz.zemczak@canonical.com>  Tue, 19 Aug 2014 09:52:33 +0200

ubuntu-app-launch (0.4+14.10.20140808.2-0ubuntu1) utopic; urgency=low

  [ Ted Gould ]
  * Use Upstart cgroup support in 1.13 to properly track PIDs

 -- Ubuntu daily release <ps-jenkins@lists.canonical.com>  Fri, 08 Aug 2014 03:59:40 +0000

ubuntu-app-launch (0.4+14.10.20140605.3-0ubuntu1) utopic; urgency=medium

  [ Ted Gould ]
  * Fixing click hook for name change

 -- Ubuntu daily release <ps-jenkins@lists.canonical.com>  Thu, 05 Jun 2014 03:40:55 +0000

ubuntu-app-launch (0.4+14.10.20140601-0ubuntu2) utopic; urgency=low

  * add Conflicts/Replaces/Provides to ubuntu-app-launch-tools since there are
    still packages depending on upstart-app-launch-tools

 -- Oliver Grawert <ogra@ubuntu.com>  Wed, 04 Jun 2014 10:06:24 +0200

ubuntu-app-launch (0.4+14.10.20140601-0ubuntu1) utopic; urgency=medium

  [ Ted Gould ]
  * Rename to "Ubuntu App Launch"

 -- Ubuntu daily release <ps-jenkins@lists.canonical.com>  Sun, 01 Jun 2014 21:10:43 +0000

upstart-app-launch (0.3+14.10.20140521-0ubuntu1) utopic; urgency=low

  [ Ted Gould ]
  * Drop Surface Flinger support
  * Debug message for valid, though rare, conditions. (LP: #1301173)
  * More elegant handling of bad application id errors (LP: #1238068)
  * Set LD_LIBRARY_PATH to include the application directory

 -- Ubuntu daily release <ps-jenkins@lists.canonical.com>  Wed, 21 May 2014 17:41:20 +0000

upstart-app-launch (0.3+14.04.20140411-0ubuntu1) trusty; urgency=low

  [ Ted Gould ]
  * Kill all jobs in process group on exit

 -- Ubuntu daily release <ps-jenkins@lists.canonical.com>  Fri, 11 Apr 2014 22:14:55 +0000

upstart-app-launch (0.3+14.04.20140321-0ubuntu1) trusty; urgency=low

  [ Colin Watson ]
  * Use libclick to get the package directory, saving about 0.7 seconds
    from Click application startup (on mako).
  * Use libclick to get package manifests, saving about 0.7 seconds from
    Click application startup (on mako).

 -- Ubuntu daily release <ps-jenkins@lists.canonical.com>  Fri, 21 Mar 2014 17:56:24 +0000

upstart-app-launch (0.3+14.04.20140320-0ubuntu1) trusty; urgency=low

  [ Thomi Richards ]
  * Export the correct environment variable to load apps with
    testability enabled. (LP: #1285947)

  [ Ubuntu daily release ]
  * New rebuild forced

 -- Ubuntu daily release <ps-jenkins@lists.canonical.com>  Thu, 20 Mar 2014 23:22:49 +0000

upstart-app-launch (0.3+14.04.20140220-0ubuntu3) trusty; urgency=medium

  * Change dependency on "zeitgeist" to "zeitgeist-core". The former is a
    metapackage which pulls in python2 and useless gtk/X data providers,
    whereas zeitgeist-core provides the service necessary for
    zg-report-app to operate.

 -- Dimitri John Ledkov <xnox@ubuntu.com>  Sat, 22 Feb 2014 23:00:37 +0000

upstart-app-launch (0.3+14.04.20140220-0ubuntu2) trusty; urgency=medium

  * Drop depends:click from a Multi-Arch:same library package, as click is
    neither M-A:allowed nor M-A:foreign. This unbreaks cross-compilation.

 -- Dimitri John Ledkov <xnox@ubuntu.com>  Thu, 20 Feb 2014 23:51:29 +0000

upstart-app-launch (0.3+14.04.20140220-0ubuntu1) trusty; urgency=low

  [ Ted Gould ]
  * Support for Untrusted Helpers
  * A little tool to discover application IDs
  * Add observers in the launch tool so that we stick around to handle
    events
  * Add functions for testing and App ID parsing

 -- Ubuntu daily release <ps-jenkins@lists.canonical.com>  Thu, 20 Feb 2014 12:04:30 +0000

upstart-app-launch (0.3+14.04.20140213-0ubuntu1) trusty; urgency=low

  [ Ted Gould ]
  * Unregister for Unity's Resume signal
  * Function to get the log file for the application
  * Add GIR support to libual
  * Remove an invalid substitution that we weren't using (LP: #1220591)

  [ Ubuntu daily release ]
  * debian/*symbols: auto-update new symbols to released version

 -- Ubuntu daily release <ps-jenkins@lists.canonical.com>  Thu, 20 Feb 2014 12:04:27 +0000

upstart-app-launch (0.3+14.04.20140210-0ubuntu1) trusty; urgency=low

  * debian/*symbols: auto-update new symbols to released version

 -- Ubuntu daily release <ps-jenkins@lists.canonical.com>  Thu, 13 Feb 2014 13:14:48 +0000

upstart-app-launch (0.3+14.04.20140206-0ubuntu1) trusty; urgency=low

  [ Ted Gould ]
  * Basic merge and review requirements.
  * On error print the exec line
  * Make the last environment variable set synchronous to make Upstart
    respond that it received it. (LP: #1275017)

  [ Ubuntu daily release ]
  * New rebuild forced

 -- Ubuntu daily release <ps-jenkins@lists.canonical.com>  Thu, 06 Feb 2014 16:54:55 +0000

upstart-app-launch (0.3+14.04.20140129.1-0ubuntu1) trusty; urgency=low

  [ Ken VanDine ]
  * Added upstart_app_launch_triplet_to_app_id to construct an appid
    from pkg, app, version triplet. If a specific version isn't
    provided, click is used to determine the version from the manifest.

  [ Ted Gould ]
  * Set the Upstart job environment using DBus.
  * Tests for the exec utilities.
  * Add an APP_DESKTOP_FILE_PATH to point to a readable desktop file
    under confinement.
  * Include an architecture specific directory in the path.
  * Making the application job a task.
  * Add application list handling to the triplet function.

  [ CI bot ]
  * Upload to trusty

 -- Ubuntu daily release <ps-jenkins@lists.canonical.com>  Wed, 29 Jan 2014 20:08:11 +0000

upstart-app-launch (0.3+14.04.20131218-0ubuntu1) trusty; urgency=low

  [ Ken VanDine ]
  * Multi-Arch: same libraries must not depend on run-time application,.
    since this breaks cross-compilation. Furthermore, circular
    dependencies are never needed: upstart-app-launch depends on
    libupstart-app-launch2, which depends on upstart-app-launch. It's
    the same reasoning why we do not make libgtk-3.0 depend on epiphany
    webbrowser, even though gtk has functions to open URL in a
    webbrowser. And in a multi-arch world libgtk-3.0 would never know
    which architecture your web-browser is, it could be any. Libraries
    should only ever depend on other linked shared libraries.

  [ Ted Gould ]
  * Make sure that 'package' sticks around until we setup the
    environment. (LP: #1260079)
  * Improve readability of the coverage report.

  [ Didier Roche ]
  * revert the archictecture specific list: britney doesn't use those

  [ Ubuntu daily release ]
  * Automatic snapshot from revision 100
  * debian/*symbols: auto-update new symbols to released version

 -- Ubuntu daily release <ps-jenkins@lists.canonical.com>  Wed, 29 Jan 2014 20:08:07 +0000

upstart-app-launch (0.3+14.04.20131209-0ubuntu3) trusty; urgency=low

  * Multi-Arch: same libraries must not depend on run-time application,
    since this breaks cross-compilation. Furthermore, circular
    dependencies are never needed: upstart-app-launch depends on
    libupstart-app-launch2, which depends on upstart-app-launch. It's the
    same reasoning why we do not make libgtk-3.0 depend on epiphany
    webbrowser, even though gtk has functions to open URL in a
    webbrowser. And in a multi-arch world libgtk-3.0 would never know
    which architecture your web-browser is, it could be any. Libraries
    should only ever depend on other linked shared libraries.

 -- Dimitri John Ledkov <xnox@ubuntu.com>  Thu, 12 Dec 2013 22:32:34 +0000

upstart-app-launch (0.3+14.04.20131209-0ubuntu2) trusty; urgency=low

  * Restrict on which arch we build url-dispatcher due to the ust build-dep

 -- Didier Roche <didrocks@ubuntu.com>  Mon, 09 Dec 2013 13:47:51 +0100

upstart-app-launch (0.3+14.04.20131209-0ubuntu1) trusty; urgency=low

  [ Ubuntu daily release ]
  * debian/*symbols: auto-update new symbols to released version

  [ Ted Gould ]
  * Use the parsing of the line to split appart the URLs. (LP: #1253703)
  * Use Upstart on the session bus instead of the private bus.
  * Adding tracing support to application startup.
  * Hide click error printed in the Upstart log.
  * Handshake for starting applications. (LP: #1243665)
  * Link to the right version of upstart-app-launch.

  [ Ubuntu daily release ]
  * Automatic snapshot from revision 93

 -- Ubuntu daily release <ps-jenkins@lists.canonical.com>  Mon, 09 Dec 2013 02:05:27 +0000

upstart-app-launch (0.3+14.04.20131126-0ubuntu1) trusty; urgency=low

  [ Ted Gould ]
  * Bumping to 0.3 to reflect that we added a new env var to the library
    which is needed for testing URL Dispatcher
  * Reenable ZG and port to libzg-2.0. (LP: #1197569)
  * Ensure quoted single URIs passed to a %U are unquoted. (LP:
    #1253703)

  [ Ubuntu daily release ]
  * Automatic snapshot from revision 86

 -- Ubuntu daily release <ps-jenkins@lists.canonical.com>  Tue, 26 Nov 2013 02:07:13 +0000

upstart-app-launch (0.2+14.04.20131119-0ubuntu1) trusty; urgency=low

  [ Ted Gould ]
  * Unref the proxy after stopping an application.
  * Use shell escaping to ensure we can handle spaces. (LP: #1229354)
  * Set the XDG Data Dirs to include the application install directory.
    (LP: #1250546)

  [ Ubuntu daily release ]
  * Automatic snapshot from revision 82

 -- Ubuntu daily release <ps-jenkins@lists.canonical.com>  Tue, 19 Nov 2013 08:19:25 +0000

upstart-app-launch (0.2+13.10.20131014-0ubuntu1) saucy; urgency=low

  [ Ricardo Mendoza ]
  * Currently we are signalling observers that app started on the
    "starting" signal. This is racy, as the final exec might not have
    happened yet, so if a client tries to get the primary PID before the
    process has fully started, it might get one of the transitional PIDs
    of the scripts that run in between.

  [ Ubuntu daily release ]
  * Automatic snapshot from revision 78

 -- Ubuntu daily release <ps-jenkins@lists.canonical.com>  Mon, 14 Oct 2013 07:55:55 +0000

upstart-app-launch (0.2+13.10.20131011-0ubuntu1) saucy; urgency=low

  [ Ted Gould ]
  * Bumping to version 0.2
  * Adding a libupstart-app-launch1.symbols file to match
  * Use 'click info' to get manifests. (LP: #1232118)

  [ Ubuntu daily release ]
  * Automatic snapshot from revision 76

 -- Ubuntu daily release <ps-jenkins@lists.canonical.com>  Fri, 11 Oct 2013 02:09:14 +0000

upstart-app-launch (0.1+13.10.20131008.1-0ubuntu1) saucy; urgency=low

  [ Ted Gould ]
  * On second activations send a message to the FD.o application
    interface. (LP: #1228345)
  * Add observers for focused and resume.
  * Testing of the second exec logic.
  * Disable ZG logging for Phone 1.0.
  * Need a little longer time on recent ARM builds.

  [ Ubuntu daily release ]
  * Automatic snapshot from revision 73

 -- Ubuntu daily release <ps-jenkins@lists.canonical.com>  Tue, 08 Oct 2013 10:07:25 +0000

upstart-app-launch (0.1+13.10.20130925.2-0ubuntu1) saucy; urgency=low

  [ Ted Gould ]
  * Ensure a failed stop return doesn't block execution. (LP: #1229468)

  [ Ubuntu daily release ]
  * Automatic snapshot from revision 67

 -- Ubuntu daily release <ps-jenkins@lists.canonical.com>  Wed, 25 Sep 2013 18:03:51 +0000

upstart-app-launch (0.1+13.10.20130925.1-0ubuntu1) saucy; urgency=low

  [ Ted Gould ]
  * Tests for the functions in the core helpers library.

  [ Ubuntu daily release ]
  * Automatic snapshot from revision 65

 -- Ubuntu daily release <ps-jenkins@lists.canonical.com>  Wed, 25 Sep 2013 12:54:36 +0000

upstart-app-launch (0.1+13.10.20130924.1-0ubuntu1) saucy; urgency=low

  [ Ted Gould ]
  * Evil hack to allow "secondary activations" through killing the first
    instance.
  * Handle URLs with complex spacing by using C parsing. (LP: #1228387)

  [ Ubuntu daily release ]
  * Automatic snapshot from revision 63

 -- Ubuntu daily release <ps-jenkins@lists.canonical.com>  Tue, 24 Sep 2013 06:04:42 +0000

upstart-app-launch (0.1+13.10.20130919.4-0ubuntu1) saucy; urgency=low

  [ Ted Gould ]
  * Support a desktop file key so legacy applications can be single
    instance.

  [ Ubuntu daily release ]
  * Automatic snapshot from revision 60

 -- Ubuntu daily release <ps-jenkins@lists.canonical.com>  Thu, 19 Sep 2013 22:04:58 +0000

upstart-app-launch (0.1+13.10.20130919.3-0ubuntu1) saucy; urgency=low

  [ Loïc Minier ]
  * Fix LP #1227632 by directly joining the components of the Exec line
    split on % instead of joining them with spaces. (LP: #1227632)

  [ Ted Gould ]
  * Only split the URIs if there are more than one.
  * Try to deduce if we're on Surface Flinger.

  [ Ubuntu daily release ]
  * Automatic snapshot from revision 58

 -- Ubuntu daily release <ps-jenkins@lists.canonical.com>  Thu, 19 Sep 2013 14:03:55 +0000

upstart-app-launch (0.1+13.10.20130917.1-0ubuntu1) saucy; urgency=low

  [ Sebastien Bacher ]
  * typo fix in one of the warning strings.

  [ Ubuntu daily release ]
  * Automatic snapshot from revision 54

 -- Ubuntu daily release <ps-jenkins@lists.canonical.com>  Tue, 17 Sep 2013 22:03:45 +0000

upstart-app-launch (0.1+13.10.20130912-0ubuntu1) saucy; urgency=low

  [ Ted Gould ]
  * Don't automatically warn on a failed App ID.
  * Check to see if an icon exists, and if so prepend the full path.

  [ Jamie Strandboge ]
  * application-legacy.conf.in: use aa-exec-click instead of aa-exec
    desktop-hook.c: use aa-exec-click instead of aa-exec (LP: #1197047)
    debian/control: Depends on click-apparmor. (LP: #1197047)

  [ Ubuntu daily release ]
  * Automatic snapshot from revision 52

 -- Ubuntu daily release <ps-jenkins@lists.canonical.com>  Thu, 12 Sep 2013 20:33:42 +0000

upstart-app-launch (0.1+13.10.20130905-0ubuntu1) saucy; urgency=low

  [ Ted Gould ]
  * Making sure to look for the application directory. (LP: #1215478)
  * Handle click errors by just not setting the value.

  [ Ubuntu daily release ]
  * Automatic snapshot from revision 48

 -- Ubuntu daily release <ps-jenkins@lists.canonical.com>  Thu, 05 Sep 2013 09:06:43 +0000

upstart-app-launch (0.1+13.10.20130903-0ubuntu1) saucy; urgency=low

  [ Guenter Schwann ]
  * Make libupstart-app-launch usable by C++ programs.

  [ Ubuntu daily release ]
  * Automatic snapshot from revision 45

 -- Ubuntu daily release <ps-jenkins@lists.canonical.com>  Tue, 03 Sep 2013 18:05:38 +0000

upstart-app-launch (0.1+13.10.20130827-0ubuntu1) saucy; urgency=low

  [ Ted Gould ]
  * Completes the base functionality in the libupstart-app-launch
    library.

  [ Ubuntu daily release ]
  * Automatic snapshot from revision 43

 -- Ubuntu daily release <ps-jenkins@lists.canonical.com>  Tue, 27 Aug 2013 14:04:33 +0000

upstart-app-launch (0.1+13.10.20130819-0ubuntu1) saucy; urgency=low

  [ Ted Gould ]
  * Make setting the PATH more robust.

  [ jdstrand ]
  * Update click-exec.c to setup the sandbox environment. Specifically:
    - explicitly set the XDG base dirs to the user's preference - set
    UBUNTU_APPLICATION_ISOLATION - set TMPDIR - set
    __GL_SHADER_DISK_CACHE_PATH.

  [ Ubuntu daily release ]
  * Automatic snapshot from revision 41

 -- Ubuntu daily release <ps-jenkins@lists.canonical.com>  Mon, 19 Aug 2013 02:04:19 +0000

upstart-app-launch (0.1+13.10.20130812-0ubuntu1) saucy; urgency=low

  [ Ted Gould ]
  * Use the click utility to determine path to the package.
  * Split profile and exec into two variables.
  * Add a click package hook to build desktop files.
  * Flesh out the click package execution.
  * Switch to CMake and add stub library.

  [ Ubuntu daily release ]
  * Automatic snapshot from revision 38

 -- Ubuntu daily release <ps-jenkins@lists.canonical.com>  Mon, 12 Aug 2013 18:04:33 +0000

upstart-app-launch (0.1+13.10.20130712-0ubuntu1) saucy; urgency=low

  [ Ted Gould ]
  * Add support for URIs.

  [ Ubuntu daily release ]
  * Automatic snapshot from revision 32

 -- Ubuntu daily release <ps-jenkins@lists.canonical.com>  Fri, 12 Jul 2013 00:01:50 +0000

upstart-app-launch (0.1+13.10.20130703-0ubuntu1) saucy; urgency=low

  [ Ted Gould ]
  * Split out legacy and click package startup.
  * Allow setting the apparmor profile in the dekstop file.
  * Add Zeitgeist logging of the start and stop of the applications.
  * Adding a shell script to insert the initctl path if on buildd's.
  * Switch initialization to be signal based.
  * Don't run tests on buildds.
  * Changing the script to check for upstart versions.

  [ Ubuntu daily release ]
  * Automatic snapshot from revision 30

 -- Ubuntu daily release <ps-jenkins@lists.canonical.com>  Wed, 03 Jul 2013 00:01:31 +0000

upstart-app-launch (0.1daily13.06.19-0ubuntu1) saucy; urgency=low

  [ Ted Gould ]
  * Initial release 
  * The application config file
  * Adding debian stuff
  * Fixing the make file to make it work-ish
  * Adding notification of isolation
  * Adding a build for a small executor target
  * Fleshing out desktop exec
  * Adding the directory into the conf file
  * Make the deb stuff work
  * Now that we have the tool we need to expect a fork
  * Changing the conf file to not need the script suggested by zyga on
    #ubuntu-devel
  * Switch from using GIO to standard GLib and exec
  * Simpler pkgconfig too
  * Drop the forking
  * Making a little script to help with apps
  * Putting some boiler plate dbus in there
  * Dump out the PIDs and the nice names
  * Putting the type in too
  * Close the metal here
  * Adding a glib build dependency.
  * Searching desktop files in pre-start.
  * Adding a COPYING file and file copyrights.

  [ Ubuntu daily release ]
  * Automatic snapshot from revision 22

 -- Ubuntu daily release <ps-jenkins@lists.canonical.com>  Wed, 19 Jun 2013 00:01:09 +0000<|MERGE_RESOLUTION|>--- conflicted
+++ resolved
@@ -1,10 +1,3 @@
-<<<<<<< HEAD
-ubuntu-app-launch (0.9+16.04.20160730-0ubuntu1) UNRELEASED; urgency=medium
-
-  * Introducing Snappy backend
-
- -- Ted Gould <ted@ubuntu.com>  Fri, 29 Jul 2016 11:05:47 -0500
-=======
 ubuntu-app-launch (0.9+16.10.20160803-0ubuntu1) yakkety; urgency=medium
 
   [ Ken VanDine ]
@@ -21,7 +14,12 @@
   * Fix to use correct types returned from libclick
 
  -- Rodney Dawes <rodney.dawes@canonical.com>  Wed, 03 Aug 2016 14:10:45 +0000
->>>>>>> 86951864
+
+ubuntu-app-launch (0.9+16.04.20160730-0ubuntu1) UNRELEASED; urgency=medium
+
+  * Introducing Snappy backend
+
+ -- Ted Gould <ted@ubuntu.com>  Fri, 29 Jul 2016 11:05:47 -0500
 
 ubuntu-app-launch (0.9+16.04.20160510.2-0ubuntu1) xenial; urgency=medium
 
