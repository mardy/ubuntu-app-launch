--- conflicted
+++ resolved
@@ -9,13 +9,7 @@
 env APP_EXEC="echo Error"
 env APP_EXEC_POLICY
 
-<<<<<<< HEAD
-pre-start script
-	initctl set-env APP_EXEC="`@pkglibexecdir@/desktop-exec ${APP_ID} \"${APP_URIS}\"`"
-end script
-=======
-pre-start exec @libexecdir@/desktop-exec ${APP_ID}
->>>>>>> a6accd81
+pre-start exec @pkglibexecdir@/desktop-exec ${APP_ID}
 
 script
 	if [ -z $APP_EXEC_POLICY ]; then
