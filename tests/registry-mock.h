--- conflicted
+++ resolved
@@ -167,13 +167,8 @@
 class zgWatcherMock : public ubuntu::app_launch::info_watcher::Zeitgeist
 {
 public:
-<<<<<<< HEAD
-    zgWatcherMock(const ubuntu::app_launch::Registry& reg)
-        : ubuntu::app_launch::info_watcher::Zeitgeist(reg)
-=======
     zgWatcherMock(const std::shared_ptr<ubuntu::app_launch::Registry::Impl>& registry)
         : ubuntu::app_launch::info_watcher::Zeitgeist(registry)
->>>>>>> cabca67f
     {
     }
 
@@ -191,37 +186,9 @@
     RegistryImplMock()
         : ubuntu::app_launch::Registry::Impl()
     {
-<<<<<<< HEAD
-        setupZgWatcher(reg);
-
         g_debug("Registry Mock Implementation Created");
     }
 
-    RegistryImplMock(ubuntu::app_launch::Registry& reg,
-                     std::list<std::shared_ptr<ubuntu::app_launch::app_store::Base>> appStores,
-                     std::shared_ptr<ubuntu::app_launch::jobs::manager::Base> jobManager)
-        : ubuntu::app_launch::Registry::Impl(reg, appStores, jobManager)
-    {
-        setupZgWatcher(reg);
-
-        g_debug("Registry Mock Implementation Created");
-    }
-
-    void setupZgWatcher(ubuntu::app_launch::Registry& reg)
-    {
-        auto zgWatcher = std::make_shared<zgWatcherMock>(reg);
-        zgWatcher_ = zgWatcher;
-        std::call_once(zgWatcherOnce_, [] {});
-
-        ON_CALL(*zgWatcher, lookupAppPopularity(testing::_))
-            .WillByDefault(testing::Return(ubuntu::app_launch::Application::Info::Popularity::from_raw(1u)));
-    }
-
-=======
-        g_debug("Registry Mock Implementation Created");
-    }
-
->>>>>>> cabca67f
     ~RegistryImplMock()
     {
         g_debug("Registry Mock Implementation taken down");
