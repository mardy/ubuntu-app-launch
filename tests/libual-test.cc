--- conflicted
+++ resolved
@@ -245,11 +245,7 @@
 				pause(100);
 				cleartry++;
 			}
-<<<<<<< HEAD
-			ASSERT_EQ(nullptr, bus);
-=======
 			ASSERT_EQ(bus, nullptr);
->>>>>>> 4f65d3ba
 		}
 
 		bool check_env (GVariant * env_array, const gchar * var, const gchar * value) {
@@ -792,7 +788,6 @@
 	EXPECT_TRUE(check_env(env, "APP_ID", "multiple"));
 	EXPECT_FALSE(check_env(env, "INSTANCE_ID", ""));
 	g_variant_unref(env);
-<<<<<<< HEAD
 }
 
 static void
@@ -1111,6 +1106,4 @@
 	/* Remove */
 	ASSERT_TRUE(upstart_app_launch_observer_delete_helper_started(helper_observer_cb, "my-type-is-scorpio", &start_data));
 	ASSERT_TRUE(upstart_app_launch_observer_delete_helper_stop(helper_observer_cb, "my-type-is-libra", &stop_data));
-=======
->>>>>>> 4f65d3ba
 }