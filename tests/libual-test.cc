/*
 * Copyright 2013 Canonical Ltd.
 *
 * This program is free software: you can redistribute it and/or modify it
 * under the terms of the GNU General Public License version 3, as published
 * by the Free Software Foundation.
 *
 * This program is distributed in the hope that it will be useful, but
 * WITHOUT ANY WARRANTY; without even the implied warranties of
 * MERCHANTABILITY, SATISFACTORY QUALITY, or FITNESS FOR A PARTICULAR
 * PURPOSE.  See the GNU General Public License for more details.
 *
 * You should have received a copy of the GNU General Public License along
 * with this program.  If not, see <http://www.gnu.org/licenses/>.
 *
 * Authors:
 *     Ted Gould <ted.gould@canonical.com>
 */

#include <future>
#include <thread>

#include <gtest/gtest.h>
#include <gio/gio.h>
#include <zeitgeist.h>
#include "mir-mock.h"
#include "eventually-fixture.h"

#include "registry.h"

extern "C" {
#include "ubuntu-app-launch.h"
#include "libdbustest/dbus-test.h"
#include <fcntl.h>
}

class LibUAL : public EventuallyFixture
{
	protected:
		DbusTestService * service = NULL;
		DbusTestDbusMock * mock = NULL;
		DbusTestDbusMock * cgmock = NULL;
		GDBusConnection * bus = NULL;
		std::string last_focus_appid;
		std::string last_resume_appid;
		guint resume_timeout = 0;

	private:
		static void focus_cb (const gchar * appid, gpointer user_data) {
			g_debug("Focus Callback: %s", appid);
			LibUAL * _this = static_cast<LibUAL *>(user_data);
			_this->last_focus_appid = appid;
		}

		static void resume_cb (const gchar * appid, gpointer user_data) {
			g_debug("Resume Callback: %s", appid);
			LibUAL * _this = static_cast<LibUAL *>(user_data);
			_this->last_resume_appid = appid;

			if (_this->resume_timeout > 0) {
				_this->pause(_this->resume_timeout);
			}
		}

	protected:
		/* Useful debugging stuff, but not on by default.  You really want to
		   not get all this noise typically */
		void debugConnection() {
			if (true) return;

			DbusTestBustle * bustle = dbus_test_bustle_new("test.bustle");
			dbus_test_service_add_task(service, DBUS_TEST_TASK(bustle));
			g_object_unref(bustle);

			DbusTestProcess * monitor = dbus_test_process_new("dbus-monitor");
			dbus_test_service_add_task(service, DBUS_TEST_TASK(monitor));
			g_object_unref(monitor);
		}

		virtual void SetUp() {
			/* Click DB test mode */
			g_setenv("TEST_CLICK_DB", "click-db-dir", TRUE);
			g_setenv("TEST_CLICK_USER", "test-user", TRUE);

			gchar * linkfarmpath = g_build_filename(CMAKE_SOURCE_DIR, "link-farm", NULL);
			g_setenv("UBUNTU_APP_LAUNCH_LINK_FARM", linkfarmpath, TRUE);
			g_free(linkfarmpath);

			g_setenv("XDG_DATA_DIRS", CMAKE_SOURCE_DIR, TRUE);
			g_setenv("XDG_CACHE_HOME", CMAKE_SOURCE_DIR "/libertine-data", TRUE);
			g_setenv("XDG_DATA_HOME",  CMAKE_SOURCE_DIR "/libertine-home", TRUE);

			service = dbus_test_service_new(NULL);

			debugConnection();

			mock = dbus_test_dbus_mock_new("com.ubuntu.Upstart");

			DbusTestDbusMockObject * obj = dbus_test_dbus_mock_get_object(mock, "/com/ubuntu/Upstart", "com.ubuntu.Upstart0_6", NULL);

			dbus_test_dbus_mock_object_add_method(mock, obj,
				"EmitEvent",
				G_VARIANT_TYPE("(sasb)"),
				NULL,
				"",
				NULL);

			dbus_test_dbus_mock_object_add_method(mock, obj,
				"GetJobByName",
				G_VARIANT_TYPE("s"),
				G_VARIANT_TYPE("o"),
				"if args[0] == 'application-click':\n"
				"	ret = dbus.ObjectPath('/com/test/application_click')\n"
				"elif args[0] == 'application-legacy':\n"
				"	ret = dbus.ObjectPath('/com/test/application_legacy')\n"
				"elif args[0] == 'untrusted-helper':\n"
				"	ret = dbus.ObjectPath('/com/test/untrusted/helper')\n",
				NULL);

			dbus_test_dbus_mock_object_add_method(mock, obj,
				"SetEnv",
				G_VARIANT_TYPE("(assb)"),
				NULL,
				"",
				NULL);

			/* Click App */
			DbusTestDbusMockObject * jobobj = dbus_test_dbus_mock_get_object(mock, "/com/test/application_click", "com.ubuntu.Upstart0_6.Job", NULL);

			dbus_test_dbus_mock_object_add_method(mock, jobobj,
				"Start",
				G_VARIANT_TYPE("(asb)"),
				NULL,
				"if args[0][0] == 'APP_ID=com.test.good_application_1.2.3':"
				"    raise dbus.exceptions.DBusException('Foo running', name='com.ubuntu.Upstart0_6.Error.AlreadyStarted')",
				NULL);

			dbus_test_dbus_mock_object_add_method(mock, jobobj,
				"Stop",
				G_VARIANT_TYPE("(asb)"),
				NULL,
				"",
				NULL);

			dbus_test_dbus_mock_object_add_method(mock, jobobj,
				"GetAllInstances",
				NULL,
				G_VARIANT_TYPE("ao"),
				"ret = [ dbus.ObjectPath('/com/test/app_instance') ]",
				NULL);

			dbus_test_dbus_mock_object_add_method(mock,
				jobobj,
				"GetInstanceByName",
				G_VARIANT_TYPE_STRING,
				G_VARIANT_TYPE("o"),
				"ret = dbus.ObjectPath('/com/test/app_instance')",
				NULL);

			DbusTestDbusMockObject * instobj = dbus_test_dbus_mock_get_object(mock, "/com/test/app_instance", "com.ubuntu.Upstart0_6.Instance", NULL);
			dbus_test_dbus_mock_object_add_property(mock, instobj,
				"name",
				G_VARIANT_TYPE_STRING,
				g_variant_new_string("com.test.good_application_1.2.3"),
				NULL);
			gchar * process_var = g_strdup_printf("[('main', %d)]", getpid());
			dbus_test_dbus_mock_object_add_property(mock, instobj,
				"processes",
				G_VARIANT_TYPE("a(si)"),
				g_variant_new_parsed(process_var),
				NULL);
			g_free(process_var);

			/*  Legacy App */
			DbusTestDbusMockObject * ljobobj = dbus_test_dbus_mock_get_object(mock, "/com/test/application_legacy", "com.ubuntu.Upstart0_6.Job", NULL);

			dbus_test_dbus_mock_object_add_method(mock, ljobobj,
				"Start",
				G_VARIANT_TYPE("(asb)"),
				NULL,
				"",
				NULL);

			dbus_test_dbus_mock_object_add_method(mock, ljobobj,
				"Stop",
				G_VARIANT_TYPE("(asb)"),
				NULL,
				"",
				NULL);

			dbus_test_dbus_mock_object_add_method(mock, ljobobj,
				"GetAllInstances",
				NULL,
				G_VARIANT_TYPE("ao"),
				"ret = [ dbus.ObjectPath('/com/test/legacy_app_instance'), dbus.ObjectPath('/com/test/legacy_app_instance2')]",
				NULL);

			dbus_test_dbus_mock_object_add_method(mock,
				ljobobj,
				"GetInstanceByName",
				G_VARIANT_TYPE_STRING,
				G_VARIANT_TYPE("o"),
				"if args[0] == 'multiple-2342345':\n"
				"  ret = dbus.ObjectPath('/com/test/legacy_app_instance')\n"
				"elif args[0] == 'single-':\n"
				"  ret = dbus.ObjectPath('/com/test/legacy_app_instance2')",
				NULL);

			DbusTestDbusMockObject * linstobj = dbus_test_dbus_mock_get_object(mock, "/com/test/legacy_app_instance", "com.ubuntu.Upstart0_6.Instance", NULL);
			dbus_test_dbus_mock_object_add_property(mock, linstobj,
				"name",
				G_VARIANT_TYPE_STRING,
				g_variant_new_string("multiple-2342345"),
				NULL);
			dbus_test_dbus_mock_object_add_property(mock, linstobj,
				"processes",
				G_VARIANT_TYPE("a(si)"),
				g_variant_new_parsed("[('main', 5678)]"),
				NULL);

			DbusTestDbusMockObject* linstobj2 = dbus_test_dbus_mock_get_object(mock, "/com/test/legacy_app_instance2",
																			   "com.ubuntu.Upstart0_6.Instance", NULL);
			dbus_test_dbus_mock_object_add_property(mock, linstobj2, "name", G_VARIANT_TYPE_STRING,
													g_variant_new_string("single-"), NULL);
			dbus_test_dbus_mock_object_add_property(mock, linstobj2, "processes", G_VARIANT_TYPE("a(si)"),
													g_variant_new_parsed("[('main', 5678)]"), NULL);

			/*  Untrusted Helper */
			DbusTestDbusMockObject * uhelperobj = dbus_test_dbus_mock_get_object(mock, "/com/test/untrusted/helper", "com.ubuntu.Upstart0_6.Job", NULL);

			dbus_test_dbus_mock_object_add_method(mock, uhelperobj,
				"Start",
				G_VARIANT_TYPE("(asb)"),
				NULL,
				"",
				NULL);

			dbus_test_dbus_mock_object_add_method(mock, uhelperobj,
				"Stop",
				G_VARIANT_TYPE("(asb)"),
				NULL,
				"",
				NULL);

			dbus_test_dbus_mock_object_add_method(mock, uhelperobj,
				"GetAllInstances",
				NULL,
				G_VARIANT_TYPE("ao"),
				"ret = [ dbus.ObjectPath('/com/test/untrusted/helper/instance'), dbus.ObjectPath('/com/test/untrusted/helper/multi_instance') ]",
				NULL);

			DbusTestDbusMockObject * uhelperinstance = dbus_test_dbus_mock_get_object(mock, "/com/test/untrusted/helper/instance", "com.ubuntu.Upstart0_6.Instance", NULL);
			dbus_test_dbus_mock_object_add_property(mock, uhelperinstance,
				"name",
				G_VARIANT_TYPE_STRING,
				g_variant_new_string("untrusted-type::com.foo_bar_43.23.12"),
				NULL);

			DbusTestDbusMockObject * unhelpermulti = dbus_test_dbus_mock_get_object(mock, "/com/test/untrusted/helper/multi_instance", "com.ubuntu.Upstart0_6.Instance", NULL);
			dbus_test_dbus_mock_object_add_property(mock, unhelpermulti,
				"name",
				G_VARIANT_TYPE_STRING,
				g_variant_new_string("untrusted-type:24034582324132:com.bar_foo_8432.13.1"),
				NULL);

			/* Create the cgroup manager mock */
			cgmock = dbus_test_dbus_mock_new("org.test.cgmock");
			g_setenv("UBUNTU_APP_LAUNCH_CG_MANAGER_NAME", "org.test.cgmock", TRUE);

			DbusTestDbusMockObject * cgobject = dbus_test_dbus_mock_get_object(cgmock, "/org/linuxcontainers/cgmanager", "org.linuxcontainers.cgmanager0_0", NULL);
			dbus_test_dbus_mock_object_add_method(cgmock, cgobject,
				"GetTasksRecursive",
				G_VARIANT_TYPE("(ss)"),
				G_VARIANT_TYPE("ai"),
				"ret = [100, 200, 300]",
				NULL);

			/* Put it together */
			dbus_test_service_add_task(service, DBUS_TEST_TASK(mock));
			dbus_test_service_add_task(service, DBUS_TEST_TASK(cgmock));
			dbus_test_service_start_tasks(service);

			bus = g_bus_get_sync(G_BUS_TYPE_SESSION, NULL, NULL);
			g_dbus_connection_set_exit_on_close(bus, FALSE);
			g_object_add_weak_pointer(G_OBJECT(bus), (gpointer *)&bus);

			/* Make sure we pretend the CG manager is just on our bus */
			g_setenv("UBUNTU_APP_LAUNCH_CG_MANAGER_SESSION_BUS", "YES", TRUE);

			ASSERT_TRUE(ubuntu_app_launch_observer_add_app_focus(focus_cb, this));
			ASSERT_TRUE(ubuntu_app_launch_observer_add_app_resume(resume_cb, this));
		}

		virtual void TearDown() {
			ubuntu_app_launch_observer_delete_app_focus(focus_cb, this);
			ubuntu_app_launch_observer_delete_app_resume(resume_cb, this);

			ubuntu::app_launch::Registry::clearDefault();

			g_clear_object(&mock);
			g_clear_object(&cgmock);
			g_clear_object(&service);

			g_object_unref(bus);

			EXPECT_EVENTUALLY_EQ(nullptr, bus);
		}
		
		GVariant * find_env (GVariant * env_array, const gchar * var) {
			unsigned int i;
			GVariant * retval = nullptr;

			for (i = 0; i < g_variant_n_children(env_array); i++) {
				GVariant * child = g_variant_get_child_value(env_array, i);
				const gchar * envvar = g_variant_get_string(child, nullptr);

				if (g_str_has_prefix(envvar, var)) {
					if (retval != nullptr) {
						g_warning("Found the env var more than once!");
						g_variant_unref(retval);
						return nullptr;
					}

					retval = child;
				} else {
					g_variant_unref(child);
				}
			}

			if (!retval) {
				gchar * envstr = g_variant_print(env_array, FALSE);
				g_warning("Unable to find '%s' in '%s'", var, envstr);
				g_free(envstr);
			}

			return retval;
		}

		bool check_env (GVariant * env_array, const gchar * var, const gchar * value) {
			bool found = false;
			GVariant * val = find_env(env_array, var);
			if (val == nullptr)
				return false;

			const gchar * envvar = g_variant_get_string(val, nullptr);

			gchar * combined = g_strdup_printf("%s=%s", var, value);
			if (g_strcmp0(envvar, combined) == 0) {
				found = true;
			}

			g_variant_unref(val);

			return found;
		}
};

TEST_F(LibUAL, StartApplication)
{
	DbusTestDbusMockObject * obj = dbus_test_dbus_mock_get_object(mock, "/com/test/application_click", "com.ubuntu.Upstart0_6.Job", NULL);

	/* Basic make sure we can send the event */
	ASSERT_TRUE(ubuntu_app_launch_start_application("com.test.multiple_first_1.2.3", NULL));
	EXPECT_EQ(1, dbus_test_dbus_mock_object_check_method_call(mock, obj, "Start", NULL, NULL));

	ASSERT_TRUE(dbus_test_dbus_mock_object_clear_method_calls(mock, obj, NULL));

	/* Now look at the details of the call */
	ASSERT_TRUE(ubuntu_app_launch_start_application("com.test.multiple_first_1.2.3", NULL));

	guint len = 0;
	const DbusTestDbusMockCall * calls = dbus_test_dbus_mock_object_get_method_calls(mock, obj, "Start", &len, NULL);
	EXPECT_NE(nullptr, calls);
	EXPECT_EQ(1, len);

	EXPECT_STREQ("Start", calls->name);
	EXPECT_EQ(2, g_variant_n_children(calls->params));

	GVariant * block = g_variant_get_child_value(calls->params, 1);
	EXPECT_TRUE(g_variant_get_boolean(block));
	g_variant_unref(block);

	GVariant * env = g_variant_get_child_value(calls->params, 0);
	EXPECT_TRUE(check_env(env, "APP_ID", "com.test.multiple_first_1.2.3"));
	g_variant_unref(env);

	ASSERT_TRUE(dbus_test_dbus_mock_object_clear_method_calls(mock, obj, NULL));

	/* Let's pass some URLs */
	const gchar * urls[] = {
		"http://ubuntu.com/",
		"https://ubuntu.com/",
		"file:///home/phablet/test.txt",
		NULL
	};
	ASSERT_TRUE(ubuntu_app_launch_start_application("com.test.multiple_first_1.2.3", urls));

	len = 0;
	calls = dbus_test_dbus_mock_object_get_method_calls(mock, obj, "Start", &len, NULL);
	EXPECT_NE(nullptr, calls);
	EXPECT_EQ(1, len);

	env = g_variant_get_child_value(calls->params, 0);
	EXPECT_TRUE(check_env(env, "APP_ID", "com.test.multiple_first_1.2.3"));
	EXPECT_TRUE(check_env(env, "APP_URIS", "'http://ubuntu.com/' 'https://ubuntu.com/' 'file:///home/phablet/test.txt'"));
	g_variant_unref(env);

	return;
}

TEST_F(LibUAL, StartApplicationTest)
{
	DbusTestDbusMockObject * obj = dbus_test_dbus_mock_get_object(mock, "/com/test/application_click", "com.ubuntu.Upstart0_6.Job", NULL);

	ASSERT_TRUE(ubuntu_app_launch_start_application_test("com.test.multiple_first_1.2.3", NULL));

	guint len = 0;
	const DbusTestDbusMockCall * calls = dbus_test_dbus_mock_object_get_method_calls(mock, obj, "Start", &len, NULL);
	EXPECT_NE(nullptr, calls);
	EXPECT_EQ(1, len);

	EXPECT_STREQ("Start", calls->name);
	EXPECT_EQ(2, g_variant_n_children(calls->params));

	GVariant * block = g_variant_get_child_value(calls->params, 1);
	EXPECT_TRUE(g_variant_get_boolean(block));
	g_variant_unref(block);

	GVariant * env = g_variant_get_child_value(calls->params, 0);
	EXPECT_TRUE(check_env(env, "APP_ID", "com.test.multiple_first_1.2.3"));
	EXPECT_TRUE(check_env(env, "QT_LOAD_TESTABILITY", "1"));
	g_variant_unref(env);
}

TEST_F(LibUAL, StopApplication)
{
	DbusTestDbusMockObject * obj = dbus_test_dbus_mock_get_object(mock, "/com/test/application_click", "com.ubuntu.Upstart0_6.Job", NULL);

	ASSERT_TRUE(ubuntu_app_launch_stop_application("com.test.good_application_1.2.3"));

	ASSERT_EQ(dbus_test_dbus_mock_object_check_method_call(mock, obj, "Stop", NULL, NULL), 1);

}

/* NOTE: The fact that there is 'libertine-data' in these strings is because
   we're using one CACHE_HOME for this test suite and the libertine functions
   need to pull things from there, where these are only comparisons. It's just
   what value is in the environment variable */
TEST_F(LibUAL, ApplicationLog)
{
	gchar * click_log = ubuntu_app_launch_application_log_path("com.test.good_application_1.2.3");
	EXPECT_STREQ(CMAKE_SOURCE_DIR "/libertine-data/upstart/application-click-com.test.good_application_1.2.3.log", click_log);
	g_free(click_log);

	gchar * legacy_single = ubuntu_app_launch_application_log_path("single");
	EXPECT_STREQ(CMAKE_SOURCE_DIR "/libertine-data/upstart/application-legacy-single-.log", legacy_single);
	g_free(legacy_single);

	gchar * legacy_multiple = ubuntu_app_launch_application_log_path("multiple");
	EXPECT_STREQ(CMAKE_SOURCE_DIR "/libertine-data/upstart/application-legacy-multiple-2342345.log", legacy_multiple);
	g_free(legacy_multiple);
}

TEST_F(LibUAL, ApplicationPid)
{
	/* Check bad params */
	EXPECT_EQ(0, ubuntu_app_launch_get_primary_pid(NULL));
	EXPECT_FALSE(ubuntu_app_launch_pid_in_app_id(0, "com.test.good_application_1.2.3"));
	EXPECT_FALSE(ubuntu_app_launch_pid_in_app_id(100, NULL));

	/* Check primary pid, which comes from Upstart */
	EXPECT_EQ(getpid(), ubuntu_app_launch_get_primary_pid("com.test.good_application_1.2.3"));
	EXPECT_EQ(5678, ubuntu_app_launch_get_primary_pid("multiple"));

	/* Look at the full PID list from CG Manager */
	DbusTestDbusMockObject * cgobject = dbus_test_dbus_mock_get_object(cgmock, "/org/linuxcontainers/cgmanager", "org.linuxcontainers.cgmanager0_0", NULL);
	const DbusTestDbusMockCall * calls = NULL;
	guint len = 0;

	/* Click in the set */
	ASSERT_TRUE(dbus_test_dbus_mock_object_clear_method_calls(cgmock, cgobject, NULL));
	EXPECT_TRUE(ubuntu_app_launch_pid_in_app_id(100, "com.test.good_application_1.2.3"));
	calls = dbus_test_dbus_mock_object_get_method_calls(cgmock, cgobject, "GetTasksRecursive", &len, NULL);
	EXPECT_EQ(1, len);
	EXPECT_STREQ("GetTasksRecursive", calls->name);
	EXPECT_TRUE(g_variant_equal(calls->params, g_variant_new("(ss)", "freezer", "upstart/application-click-com.test.good_application_1.2.3")));
	ASSERT_TRUE(dbus_test_dbus_mock_object_clear_method_calls(cgmock, cgobject, NULL));

	/* Click out of the set */
	EXPECT_FALSE(ubuntu_app_launch_pid_in_app_id(101, "com.test.good_application_1.2.3"));
	calls = dbus_test_dbus_mock_object_get_method_calls(cgmock, cgobject, "GetTasksRecursive", &len, NULL);
	EXPECT_EQ(1, len);
	EXPECT_STREQ("GetTasksRecursive", calls->name);
	EXPECT_TRUE(g_variant_equal(calls->params, g_variant_new("(ss)", "freezer", "upstart/application-click-com.test.good_application_1.2.3")));
	ASSERT_TRUE(dbus_test_dbus_mock_object_clear_method_calls(cgmock, cgobject, NULL));

	/* Legacy Single Instance */
	EXPECT_TRUE(ubuntu_app_launch_pid_in_app_id(100, "single"));
	calls = dbus_test_dbus_mock_object_get_method_calls(cgmock, cgobject, "GetTasksRecursive", &len, NULL);
	EXPECT_EQ(1, len);
	EXPECT_STREQ("GetTasksRecursive", calls->name);
	EXPECT_TRUE(g_variant_equal(calls->params, g_variant_new("(ss)", "freezer", "upstart/application-legacy-single-")));
	ASSERT_TRUE(dbus_test_dbus_mock_object_clear_method_calls(cgmock, cgobject, NULL));

	/* Legacy Multi Instance */
	EXPECT_TRUE(ubuntu_app_launch_pid_in_app_id(100, "multiple"));
	calls = dbus_test_dbus_mock_object_get_method_calls(cgmock, cgobject, "GetTasksRecursive", &len, NULL);
	EXPECT_EQ(1, len);
	EXPECT_STREQ("GetTasksRecursive", calls->name);
	EXPECT_TRUE(g_variant_equal(calls->params, g_variant_new("(ss)", "freezer", "upstart/application-legacy-multiple-2342345")));
	ASSERT_TRUE(dbus_test_dbus_mock_object_clear_method_calls(cgmock, cgobject, NULL));

}

TEST_F(LibUAL, ApplicationId)
{
	g_setenv("TEST_CLICK_DB", "click-db-dir", TRUE);
	g_setenv("TEST_CLICK_USER", "test-user", TRUE);

	/* Test with current-user-version, should return the version in the manifest */
	EXPECT_STREQ("com.test.good_application_1.2.3", ubuntu_app_launch_triplet_to_app_id("com.test.good", "application", "current-user-version"));

	/* Test with version specified, shouldn't even read the manifest */
	EXPECT_STREQ("com.test.good_application_1.2.4", ubuntu_app_launch_triplet_to_app_id("com.test.good", "application", "1.2.4"));

	/* Test with out a version or app, should return the version in the manifest */
	EXPECT_STREQ("com.test.good_application_1.2.3", ubuntu_app_launch_triplet_to_app_id("com.test.good", "first-listed-app", "current-user-version"));

	/* Test with a version or but wildcard app, should return the version in the manifest */
	EXPECT_STREQ("com.test.good_application_1.2.4", ubuntu_app_launch_triplet_to_app_id("com.test.good", "last-listed-app", "1.2.4"));

	/* Make sure we can select the app from a list correctly */
	EXPECT_STREQ("com.test.multiple_first_1.2.3", ubuntu_app_launch_triplet_to_app_id("com.test.multiple", "first-listed-app", NULL));
	EXPECT_STREQ("com.test.multiple_first_1.2.3", ubuntu_app_launch_triplet_to_app_id("com.test.multiple", NULL, NULL));
	EXPECT_STREQ("com.test.multiple_fifth_1.2.3", ubuntu_app_launch_triplet_to_app_id("com.test.multiple", "last-listed-app", NULL));
	EXPECT_EQ(nullptr, ubuntu_app_launch_triplet_to_app_id("com.test.multiple", "only-listed-app", NULL));
	EXPECT_STREQ("com.test.good_application_1.2.3", ubuntu_app_launch_triplet_to_app_id("com.test.good", "only-listed-app", NULL));

	/* A bunch that should be NULL */
	EXPECT_EQ(nullptr, ubuntu_app_launch_triplet_to_app_id("com.test.no-hooks", NULL, NULL));
	EXPECT_EQ(nullptr, ubuntu_app_launch_triplet_to_app_id("com.test.no-json", NULL, NULL));
	EXPECT_EQ(nullptr, ubuntu_app_launch_triplet_to_app_id("com.test.no-object", NULL, NULL));
	EXPECT_EQ(nullptr, ubuntu_app_launch_triplet_to_app_id("com.test.no-version", NULL, NULL));

	/* Libertine tests */
	EXPECT_EQ(nullptr, ubuntu_app_launch_triplet_to_app_id("container-name", NULL, NULL));
	EXPECT_EQ(nullptr, ubuntu_app_launch_triplet_to_app_id("container-name", "not-exist", NULL));
	EXPECT_STREQ("container-name_test_0.0", ubuntu_app_launch_triplet_to_app_id("container-name", "test", NULL));
	EXPECT_STREQ("container-name_user-app_0.0", ubuntu_app_launch_triplet_to_app_id("container-name", "user-app", NULL));
}

TEST_F(LibUAL, AppIdParse)
{
	EXPECT_TRUE(ubuntu_app_launch_app_id_parse("com.ubuntu.test_test_123", NULL, NULL, NULL));
	EXPECT_FALSE(ubuntu_app_launch_app_id_parse("inkscape", NULL, NULL, NULL));
	EXPECT_FALSE(ubuntu_app_launch_app_id_parse("music-app", NULL, NULL, NULL));

	gchar * pkg;
	gchar * app;
	gchar * version;

	ASSERT_TRUE(ubuntu_app_launch_app_id_parse("com.ubuntu.test_test_123", &pkg, &app, &version));
	EXPECT_STREQ("com.ubuntu.test", pkg);
	EXPECT_STREQ("test", app);
	EXPECT_STREQ("123", version);

	g_free(pkg);
	g_free(app);
	g_free(version);

	return;
}

TEST_F(LibUAL, ApplicationList)
{
	gchar ** apps = ubuntu_app_launch_list_running_apps();

	ASSERT_NE(apps, nullptr);
	ASSERT_EQ(3, g_strv_length(apps));

	/* Not enforcing order, but wanting to use the GTest functions
	   for "actually testing" so the errors look right. */
	if (g_strcmp0(apps[0], "com.test.good_application_1.2.3") == 0) {
		ASSERT_STREQ("com.test.good_application_1.2.3", apps[0]);
		ASSERT_STREQ("multiple", apps[1]);
	} else {
		ASSERT_STREQ("multiple", apps[0]);
		ASSERT_STREQ("com.test.good_application_1.2.3", apps[1]);
	}

	g_strfreev(apps);
}

typedef struct {
	unsigned int count;
	const gchar * name;
} observer_data_t;

static void
observer_cb (const gchar * appid, gpointer user_data)
{
	observer_data_t * data = (observer_data_t *)user_data;

	if (data->name == NULL) {
		data->count++;
	} else if (g_strcmp0(data->name, appid) == 0) {
		data->count++;
	}
}

TEST_F(LibUAL, StartStopObserver)
{
	observer_data_t start_data = {
		.count = 0,
		.name = nullptr
	};
	observer_data_t stop_data = {
		.count = 0,
		.name = nullptr
	};

	ASSERT_TRUE(ubuntu_app_launch_observer_add_app_started(observer_cb, &start_data));
	ASSERT_TRUE(ubuntu_app_launch_observer_add_app_stop(observer_cb, &stop_data));

	DbusTestDbusMockObject * obj = dbus_test_dbus_mock_get_object(mock, "/com/ubuntu/Upstart", "com.ubuntu.Upstart0_6", NULL);

	/* Basic start */
	dbus_test_dbus_mock_object_emit_signal(mock, obj,
		"EventEmitted",
		G_VARIANT_TYPE("(sas)"),
		g_variant_new_parsed("('started', ['JOB=application-click', 'INSTANCE=com.test.good_application_1.2.3'])"),
		NULL
	);

	EXPECT_EVENTUALLY_EQ(1, start_data.count);

	/* Basic stop */
	dbus_test_dbus_mock_object_emit_signal(mock, obj,
		"EventEmitted",
		G_VARIANT_TYPE("(sas)"),
		g_variant_new_parsed("('stopped', ['JOB=application-click', 'INSTANCE=com.test.good_application_1.2.3'])"),
		NULL
	);

	EXPECT_EVENTUALLY_EQ(1, stop_data.count);

	/* Start legacy */
	start_data.count = 0;
	start_data.name = "multiple";

	dbus_test_dbus_mock_object_emit_signal(mock, obj,
		"EventEmitted",
		G_VARIANT_TYPE("(sas)"),
		g_variant_new_parsed("('started', ['JOB=application-legacy', 'INSTANCE=multiple-234235'])"),
		NULL
	);

	EXPECT_EVENTUALLY_EQ(1, start_data.count);

	/* Legacy stop */
	stop_data.count = 0;
	stop_data.name = "multiple";

	dbus_test_dbus_mock_object_emit_signal(mock, obj,
		"EventEmitted",
		G_VARIANT_TYPE("(sas)"),
		g_variant_new_parsed("('stopped', ['JOB=application-legacy', 'INSTANCE=multiple-9344321'])"),
		NULL
	);

	EXPECT_EVENTUALLY_EQ(1, stop_data.count);

	/* Test Noise Start */
	start_data.count = 0;
	start_data.name = "com.test.good_application_1.2.3";
	stop_data.count = 0;
	stop_data.name = "com.test.good_application_1.2.3";

	/* A full lifecycle */
	dbus_test_dbus_mock_object_emit_signal(mock, obj,
		"EventEmitted",
		G_VARIANT_TYPE("(sas)"),
		g_variant_new_parsed("('starting', ['JOB=application-click', 'INSTANCE=com.test.good_application_1.2.3'])"),
		NULL
	);
	dbus_test_dbus_mock_object_emit_signal(mock, obj,
		"EventEmitted",
		G_VARIANT_TYPE("(sas)"),
		g_variant_new_parsed("('started', ['JOB=application-click', 'INSTANCE=com.test.good_application_1.2.3'])"),
		NULL
	);
	dbus_test_dbus_mock_object_emit_signal(mock, obj,
		"EventEmitted",
		G_VARIANT_TYPE("(sas)"),
		g_variant_new_parsed("('stopping', ['JOB=application-click', 'INSTANCE=com.test.good_application_1.2.3'])"),
		NULL
	);
	dbus_test_dbus_mock_object_emit_signal(mock, obj,
		"EventEmitted",
		G_VARIANT_TYPE("(sas)"),
		g_variant_new_parsed("('stopped', ['JOB=application-click', 'INSTANCE=com.test.good_application_1.2.3'])"),
		NULL
	);

	/* Ensure we just signaled once for each */
	EXPECT_EVENTUALLY_EQ(1, start_data.count);
	EXPECT_EVENTUALLY_EQ(1, stop_data.count);

	/* Remove */
	ASSERT_TRUE(ubuntu_app_launch_observer_delete_app_started(observer_cb, &start_data));
	ASSERT_TRUE(ubuntu_app_launch_observer_delete_app_stop(observer_cb, &stop_data));
}

static GDBusMessage *
filter_starting (GDBusConnection * conn, GDBusMessage * message, gboolean incomming, gpointer user_data)
{
	if (g_strcmp0(g_dbus_message_get_member(message), "UnityStartingSignal") == 0) {
		unsigned int * count = static_cast<unsigned int *>(user_data);
		(*count)++;
		g_object_unref(message);
		return NULL;
	}

	return message;
}

static void
starting_observer (const gchar * appid, gpointer user_data)
{
	std::string * last = static_cast<std::string *>(user_data);
	*last = appid;
	return;
}

TEST_F(LibUAL, StartingResponses)
{
	std::string last_observer;
	unsigned int starting_count = 0;
	GDBusConnection * session = g_bus_get_sync(G_BUS_TYPE_SESSION, NULL, NULL);
	guint filter = g_dbus_connection_add_filter(session,
		filter_starting,
		&starting_count,
		NULL);

	EXPECT_TRUE(ubuntu_app_launch_observer_add_app_starting(starting_observer, &last_observer));

	g_dbus_connection_emit_signal(session,
		NULL, /* destination */
		"/", /* path */
		"com.canonical.UbuntuAppLaunch", /* interface */
		"UnityStartingBroadcast", /* signal */
		g_variant_new("(s)", "com.test.good_application_1.2.3"), /* params, the same */
		NULL);

	EXPECT_EVENTUALLY_EQ("com.test.good_application_1.2.3", last_observer);
	EXPECT_EVENTUALLY_EQ(1, starting_count);

	EXPECT_TRUE(ubuntu_app_launch_observer_delete_app_starting(starting_observer, &last_observer));

	g_dbus_connection_remove_filter(session, filter);
	g_object_unref(session);
}

TEST_F(LibUAL, AppIdTest)
{
	ASSERT_TRUE(ubuntu_app_launch_start_application("com.test.good_application_1.2.3", NULL));
	EXPECT_EVENTUALLY_EQ("com.test.good_application_1.2.3", this->last_focus_appid);
	EXPECT_EQ("com.test.good_application_1.2.3", this->last_resume_appid);
}

GDBusMessage *
filter_func_good (GDBusConnection * conn, GDBusMessage * message, gboolean incomming, gpointer user_data)
{
	if (!incomming) {
		return message;
	}

	if (g_strcmp0(g_dbus_message_get_path(message), (gchar *)user_data) == 0) {
		GDBusMessage * reply = g_dbus_message_new_method_reply(message);
		g_dbus_connection_send_message(conn, reply, G_DBUS_SEND_MESSAGE_FLAGS_NONE, NULL, NULL);
		g_object_unref(message);
		return NULL;
	}

	return message;
}

TEST_F(LibUAL, UrlSendTest)
{
	GDBusConnection * session = g_bus_get_sync(G_BUS_TYPE_SESSION, NULL, NULL);
	guint filter = g_dbus_connection_add_filter(session,
		filter_func_good,
		(gpointer)"/com_2etest_2egood_5fapplication_5f1_2e2_2e3",
		NULL);

	const gchar * uris[] = {
		"http://www.test.com",
		NULL
	};
	ASSERT_TRUE(ubuntu_app_launch_start_application("com.test.good_application_1.2.3", uris));

	EXPECT_EVENTUALLY_EQ("com.test.good_application_1.2.3", this->last_resume_appid);
	EXPECT_EVENTUALLY_EQ("com.test.good_application_1.2.3", this->last_focus_appid);

	g_dbus_connection_remove_filter(session, filter);

	/* Send multiple resume responses to ensure we unsubscribe */
	/* Multiple to increase our chance of hitting a bad free in the middle,
	   fun with async! */
	int i;
	for (i = 0; i < 5; i++) {
		g_dbus_connection_emit_signal(session,
			NULL, /* destination */
			"/", /* path */
			"com.canonical.UbuntuAppLaunch", /* interface */
			"UnityResumeResponse", /* signal */
			g_variant_new("(s)", "com.test.good_application_1.2.3"), /* params, the same */
			NULL);

		pause(50); /* Ensure all the events come through */
	}

	g_object_unref(session);
}

TEST_F(LibUAL, UrlSendNoObjectTest)
{
	const gchar * uris[] = {
		"http://www.test.com",
		NULL
	};

	ASSERT_TRUE(ubuntu_app_launch_start_application("com.test.good_application_1.2.3", uris));

	EXPECT_EVENTUALLY_EQ("com.test.good_application_1.2.3", this->last_focus_appid);
	EXPECT_EVENTUALLY_EQ("com.test.good_application_1.2.3", this->last_resume_appid);
}

TEST_F(LibUAL, UnityTimeoutTest)
{
	this->resume_timeout = 100;

	ASSERT_TRUE(ubuntu_app_launch_start_application("com.test.good_application_1.2.3", NULL));

	EXPECT_EVENTUALLY_EQ("com.test.good_application_1.2.3", this->last_resume_appid);
	EXPECT_EVENTUALLY_EQ("com.test.good_application_1.2.3", this->last_focus_appid);
}

TEST_F(LibUAL, UnityTimeoutUriTest)
{
	this->resume_timeout = 200;

	const gchar * uris[] = {
		"http://www.test.com",
		NULL
	};

	ASSERT_TRUE(ubuntu_app_launch_start_application("com.test.good_application_1.2.3", uris));

	EXPECT_EVENTUALLY_EQ("com.test.good_application_1.2.3", this->last_focus_appid);
	EXPECT_EVENTUALLY_EQ("com.test.good_application_1.2.3", this->last_resume_appid);
}

GDBusMessage *
filter_respawn (GDBusConnection * conn, GDBusMessage * message, gboolean incomming, gpointer user_data)
{
	if (g_strcmp0(g_dbus_message_get_member(message), "UnityResumeResponse") == 0) {
		g_object_unref(message);
		return NULL;
	}

	return message;
}

TEST_F(LibUAL, UnityLostTest)
{
	GDBusConnection * session = g_bus_get_sync(G_BUS_TYPE_SESSION, NULL, NULL);
	guint filter = g_dbus_connection_add_filter(session,
		filter_respawn,
		NULL,
		NULL);

	guint start = g_get_monotonic_time();

	const gchar * uris[] = {
		"http://www.test.com",
		NULL
	};

	ASSERT_TRUE(ubuntu_app_launch_start_application("com.test.good_application_1.2.3", uris));

	guint end = g_get_monotonic_time();

	g_debug("Start call time: %d ms", (end - start) / 1000);
	EXPECT_LT(end - start, 2000 * 1000);

	EXPECT_EVENTUALLY_EQ("com.test.good_application_1.2.3", this->last_focus_appid);
	EXPECT_EVENTUALLY_EQ("com.test.good_application_1.2.3", this->last_resume_appid);

	g_dbus_connection_remove_filter(session, filter);
	g_object_unref(session);
}


TEST_F(LibUAL, LegacySingleInstance)
{
	DbusTestDbusMockObject * obj = dbus_test_dbus_mock_get_object(mock, "/com/test/application_legacy", "com.ubuntu.Upstart0_6.Job", NULL);

	/* Check for a single-instance app */
	ASSERT_TRUE(ubuntu_app_launch_start_application("single", NULL));

	guint len = 0;
	const DbusTestDbusMockCall * calls = dbus_test_dbus_mock_object_get_method_calls(mock, obj, "Start", &len, NULL);
	EXPECT_NE(nullptr, calls);
	EXPECT_EQ(1, len);

	EXPECT_STREQ("Start", calls->name);
	EXPECT_EQ(2, g_variant_n_children(calls->params));

	GVariant * block = g_variant_get_child_value(calls->params, 1);
	EXPECT_TRUE(g_variant_get_boolean(block));
	g_variant_unref(block);

	GVariant * env = g_variant_get_child_value(calls->params, 0);
	EXPECT_TRUE(check_env(env, "APP_ID", "single"));
	EXPECT_TRUE(check_env(env, "INSTANCE_ID", ""));
	g_variant_unref(env);

	ASSERT_TRUE(dbus_test_dbus_mock_object_clear_method_calls(mock, obj, NULL));

	/* Check for a multi-instance app */
	ASSERT_TRUE(ubuntu_app_launch_start_application("multiple", NULL));

	len = 0;
	calls = dbus_test_dbus_mock_object_get_method_calls(mock, obj, "Start", &len, NULL);
	EXPECT_NE(nullptr, calls);
	EXPECT_EQ(1, len);

	EXPECT_STREQ("Start", calls->name);
	EXPECT_EQ(2, g_variant_n_children(calls->params));

	block = g_variant_get_child_value(calls->params, 1);
	EXPECT_TRUE(g_variant_get_boolean(block));
	g_variant_unref(block);

	env = g_variant_get_child_value(calls->params, 0);
	EXPECT_TRUE(check_env(env, "APP_ID", "multiple"));
	EXPECT_FALSE(check_env(env, "INSTANCE_ID", ""));
	g_variant_unref(env);
}

static void
failed_observer (const gchar * appid, UbuntuAppLaunchAppFailed reason, gpointer user_data)
{
	if (reason == UBUNTU_APP_LAUNCH_APP_FAILED_CRASH) {
		std::string * last = static_cast<std::string *>(user_data);
		*last = appid;
	}
	return;
}

TEST_F(LibUAL, FailingObserver)
{
	std::string last_observer;
	GDBusConnection * session = g_bus_get_sync(G_BUS_TYPE_SESSION, NULL, NULL);

	EXPECT_TRUE(ubuntu_app_launch_observer_add_app_failed(failed_observer, &last_observer));

	g_dbus_connection_emit_signal(session,
		NULL, /* destination */
		"/", /* path */
		"com.canonical.UbuntuAppLaunch", /* interface */
		"ApplicationFailed", /* signal */
		g_variant_new("(ss)", "com.test.good_application_1.2.3", "crash"), /* params, the same */
		NULL);

	EXPECT_EVENTUALLY_EQ("com.test.good_application_1.2.3", last_observer);

	last_observer.clear();

	g_dbus_connection_emit_signal(session,
		NULL, /* destination */
		"/", /* path */
		"com.canonical.UbuntuAppLaunch", /* interface */
		"ApplicationFailed", /* signal */
		g_variant_new("(ss)", "com.test.good_application_1.2.3", "blahblah"), /* params, the same */
		NULL);

	EXPECT_EVENTUALLY_EQ("com.test.good_application_1.2.3", last_observer);

	last_observer.clear();

	g_dbus_connection_emit_signal(session,
		NULL, /* destination */
		"/", /* path */
		"com.canonical.UbuntuAppLaunch", /* interface */
		"ApplicationFailed", /* signal */
		g_variant_new("(ss)", "com.test.good_application_1.2.3", "start-failure"), /* params, the same */
		NULL);

	EXPECT_EVENTUALLY_EQ(true, last_observer.empty());

	EXPECT_TRUE(ubuntu_app_launch_observer_delete_app_failed(failed_observer, &last_observer));

	g_object_unref(session);
}

TEST_F(LibUAL, StartHelper)
{
	DbusTestDbusMockObject * obj = dbus_test_dbus_mock_get_object(mock, "/com/test/untrusted/helper", "com.ubuntu.Upstart0_6.Job", NULL);

	/* Basic make sure we can send the event */
	ASSERT_TRUE(ubuntu_app_launch_start_helper("untrusted-type", "com.test.multiple_first_1.2.3", NULL));
	EXPECT_EQ(1, dbus_test_dbus_mock_object_check_method_call(mock, obj, "Start", NULL, NULL));

	ASSERT_TRUE(dbus_test_dbus_mock_object_clear_method_calls(mock, obj, NULL));

	/* Now look at the details of the call */
	ASSERT_TRUE(ubuntu_app_launch_start_helper("untrusted-type", "com.test.multiple_first_1.2.3", NULL));

	guint len = 0;
	const DbusTestDbusMockCall * calls = nullptr;
	EXPECT_NE(nullptr, calls = dbus_test_dbus_mock_object_get_method_calls(mock, obj, "Start", &len, NULL));
	EXPECT_EQ(1, len);

	EXPECT_STREQ("Start", calls->name);
	EXPECT_EQ(2, g_variant_n_children(calls->params));

	GVariant * block = g_variant_get_child_value(calls->params, 1);
	EXPECT_TRUE(g_variant_get_boolean(block));
	g_variant_unref(block);

	GVariant * env = g_variant_get_child_value(calls->params, 0);
	EXPECT_TRUE(check_env(env, "APP_ID", "com.test.multiple_first_1.2.3"));
	EXPECT_TRUE(check_env(env, "HELPER_TYPE", "untrusted-type"));
	EXPECT_FALSE(check_env(env, "INSTANCE_ID", NULL));
	g_variant_unref(env);

	ASSERT_TRUE(dbus_test_dbus_mock_object_clear_method_calls(mock, obj, NULL));

	/* Now check a multi out */ 
	gchar * instance_id = ubuntu_app_launch_start_multiple_helper("untrusted-type", "com.test.multiple_first_1.2.3", NULL);
	ASSERT_NE(nullptr, instance_id);
	g_debug("Multi-instance ID: %s", instance_id);

	len = 0;
	calls = dbus_test_dbus_mock_object_get_method_calls(mock, obj, "Start", &len, NULL);
	EXPECT_NE(nullptr, calls);
	EXPECT_EQ(1, len);

	EXPECT_STREQ("Start", calls->name);
	EXPECT_EQ(2, g_variant_n_children(calls->params));

	block = g_variant_get_child_value(calls->params, 1);
	EXPECT_TRUE(g_variant_get_boolean(block));
	g_variant_unref(block);

	env = g_variant_get_child_value(calls->params, 0);
	EXPECT_TRUE(check_env(env, "APP_ID", "com.test.multiple_first_1.2.3"));
	EXPECT_TRUE(check_env(env, "HELPER_TYPE", "untrusted-type"));
	EXPECT_TRUE(check_env(env, "INSTANCE_ID", instance_id));
	g_variant_unref(env);
	g_free(instance_id);

	ASSERT_TRUE(dbus_test_dbus_mock_object_clear_method_calls(mock, obj, NULL));

	/* Let's pass some URLs */
	const gchar * urls[] = {
		"http://ubuntu.com/",
		"https://ubuntu.com/",
		"file:///home/phablet/test.txt",
		NULL
	};
	ASSERT_TRUE(ubuntu_app_launch_start_helper("untrusted-type", "com.test.multiple_first_1.2.3", urls));

	len = 0;
	calls = dbus_test_dbus_mock_object_get_method_calls(mock, obj, "Start", &len, NULL);
	EXPECT_NE(nullptr, calls = dbus_test_dbus_mock_object_get_method_calls(mock, obj, "Start", &len, NULL));
	EXPECT_EQ(1, len);

	env = g_variant_get_child_value(calls->params, 0);
	EXPECT_TRUE(check_env(env, "APP_ID", "com.test.multiple_first_1.2.3"));
	EXPECT_TRUE(check_env(env, "APP_URIS", "'http://ubuntu.com/' 'https://ubuntu.com/' 'file:///home/phablet/test.txt'"));
	EXPECT_TRUE(check_env(env, "HELPER_TYPE", "untrusted-type"));
	EXPECT_FALSE(check_env(env, "INSTANCE_ID", NULL));
	g_variant_unref(env);

	ASSERT_TRUE(dbus_test_dbus_mock_object_clear_method_calls(mock, obj, NULL));

	/* Not sure why, but this makes this test better, hopefully we can
	   clean this up when we move to the C++ API can use a cancellable */
	pause(100);

	return;
}

TEST_F(LibUAL, StopHelper)
{
	DbusTestDbusMockObject * obj = dbus_test_dbus_mock_get_object(mock, "/com/test/untrusted/helper", "com.ubuntu.Upstart0_6.Job", NULL);

	/* Basic helper */
	ASSERT_TRUE(ubuntu_app_launch_stop_helper("untrusted-type", "com.test.good_application_1.2.3"));

	ASSERT_EQ(dbus_test_dbus_mock_object_check_method_call(mock, obj, "Stop", NULL, NULL), 1);

	guint len = 0;
	const DbusTestDbusMockCall * calls = nullptr;
	EXPECT_NE(nullptr, calls = dbus_test_dbus_mock_object_get_method_calls(mock, obj, "Stop", &len, NULL));
	EXPECT_EQ(1, len);

	EXPECT_STREQ("Stop", calls->name);
	EXPECT_EQ(2, g_variant_n_children(calls->params));

	GVariant * block = g_variant_get_child_value(calls->params, 1);
	EXPECT_TRUE(g_variant_get_boolean(block));
	g_variant_unref(block);

	GVariant * env = g_variant_get_child_value(calls->params, 0);
	EXPECT_TRUE(check_env(env, "APP_ID", "com.test.good_application_1.2.3"));
	EXPECT_TRUE(check_env(env, "HELPER_TYPE", "untrusted-type"));
	EXPECT_FALSE(check_env(env, "INSTANCE_ID", NULL));
	g_variant_unref(env);

	ASSERT_TRUE(dbus_test_dbus_mock_object_clear_method_calls(mock, obj, NULL));

	/* Multi helper */
	ASSERT_TRUE(ubuntu_app_launch_stop_multiple_helper("untrusted-type", "com.test.good_application_1.2.3", "instance-me"));

	ASSERT_EQ(dbus_test_dbus_mock_object_check_method_call(mock, obj, "Stop", NULL, NULL), 1);

	len = 0;
	EXPECT_NE(nullptr, calls = dbus_test_dbus_mock_object_get_method_calls(mock, obj, "Stop", &len, NULL));
	EXPECT_EQ(1, len);

	EXPECT_STREQ("Stop", calls->name);
	EXPECT_EQ(2, g_variant_n_children(calls->params));

	block = g_variant_get_child_value(calls->params, 1);
	EXPECT_TRUE(g_variant_get_boolean(block));
	g_variant_unref(block);

	env = g_variant_get_child_value(calls->params, 0);
	EXPECT_TRUE(check_env(env, "APP_ID", "com.test.good_application_1.2.3"));
	EXPECT_TRUE(check_env(env, "HELPER_TYPE", "untrusted-type"));
	EXPECT_TRUE(check_env(env, "INSTANCE_ID", "instance-me"));
	g_variant_unref(env);

	ASSERT_TRUE(dbus_test_dbus_mock_object_clear_method_calls(mock, obj, NULL));

	/* Not sure why, but this makes this test better, hopefully we can
	   clean this up when we move to the C++ API can use a cancellable */
	pause(100);

	return;
}

TEST_F(LibUAL, HelperList)
{
	gchar ** blanktype = ubuntu_app_launch_list_helpers("not-a-type");

	EXPECT_NE(nullptr, blanktype);
	EXPECT_EQ(0, g_strv_length(blanktype));

	g_strfreev(blanktype);

	gchar ** goodtype = ubuntu_app_launch_list_helpers("untrusted-type");

	EXPECT_NE(nullptr, goodtype);
	EXPECT_EQ(2, g_strv_length(goodtype));

	if (g_strcmp0(goodtype[0], "com.foo_bar_43.23.12") == 0) {
		EXPECT_STREQ("com.foo_bar_43.23.12", goodtype[0]);
		EXPECT_STREQ("com.bar_foo_8432.13.1", goodtype[1]);
	} else {
		EXPECT_STREQ("com.foo_bar_43.23.12", goodtype[1]);
		EXPECT_STREQ("com.bar_foo_8432.13.1", goodtype[0]);
	}

	g_strfreev(goodtype);
}

TEST_F(LibUAL, HelperInstanceList)
{
	gchar ** blanktype = ubuntu_app_launch_list_helper_instances("not-a-type", "com.bar_foo_8432.13.1");

	EXPECT_NE(nullptr, blanktype);
	EXPECT_EQ(0, g_strv_length(blanktype));

	g_strfreev(blanktype);

	gchar ** goodtype = ubuntu_app_launch_list_helper_instances("untrusted-type", "com.bar_foo_8432.13.1");

	EXPECT_NE(nullptr, goodtype);
	EXPECT_EQ(1, g_strv_length(goodtype));
	EXPECT_STREQ("24034582324132", goodtype[0]);

	g_strfreev(goodtype);
}


typedef struct {
	unsigned int count;
	const gchar * appid;
	const gchar * type;
	const gchar * instance;
} helper_observer_data_t;

static void
helper_observer_cb (const gchar * appid, const gchar * instance, const gchar * type, gpointer user_data)
{
	helper_observer_data_t * data = (helper_observer_data_t *)user_data;

	if (g_strcmp0(data->appid, appid) == 0 &&
		g_strcmp0(data->type, type) == 0 &&
		g_strcmp0(data->instance, instance) == 0) {
		data->count++;
	}
}

TEST_F(LibUAL, StartStopHelperObserver)
{
	helper_observer_data_t start_data = {
		.count = 0,
		.appid = "com.foo_foo_1.2.3",
		.type = "my-type-is-scorpio",
		.instance = nullptr
	};
	helper_observer_data_t stop_data = {
		.count = 0,
		.appid = "com.bar_bar_44.32",
		.type = "my-type-is-libra",
		.instance = "1234"
	};

	ASSERT_TRUE(ubuntu_app_launch_observer_add_helper_started(helper_observer_cb, "my-type-is-scorpio", &start_data));
	ASSERT_TRUE(ubuntu_app_launch_observer_add_helper_stop(helper_observer_cb, "my-type-is-libra", &stop_data));

	DbusTestDbusMockObject * obj = dbus_test_dbus_mock_get_object(mock, "/com/ubuntu/Upstart", "com.ubuntu.Upstart0_6", NULL);

	/* Basic start */
	dbus_test_dbus_mock_object_emit_signal(mock, obj,
		"EventEmitted",
		G_VARIANT_TYPE("(sas)"),
		g_variant_new_parsed("('started', ['JOB=untrusted-helper', 'INSTANCE=my-type-is-scorpio::com.foo_foo_1.2.3'])"),
		NULL
	);

	EXPECT_EVENTUALLY_EQ(1, start_data.count);

	/* Basic stop */
	dbus_test_dbus_mock_object_emit_signal(mock, obj,
		"EventEmitted",
		G_VARIANT_TYPE("(sas)"),
		g_variant_new_parsed("('stopped', ['JOB=untrusted-helper', 'INSTANCE=my-type-is-libra:1234:com.bar_bar_44.32'])"),
		NULL
	);

	EXPECT_EVENTUALLY_EQ(1, stop_data.count);

	/* Remove */
	ASSERT_TRUE(ubuntu_app_launch_observer_delete_helper_started(helper_observer_cb, "my-type-is-scorpio", &start_data));
	ASSERT_TRUE(ubuntu_app_launch_observer_delete_helper_stop(helper_observer_cb, "my-type-is-libra", &stop_data));
}

gboolean
datain (GIOChannel * source, GIOCondition cond, gpointer data)
{
	gsize * datacnt = static_cast<gsize *>(data);
	gchar * str = NULL;
	gsize len = 0;
	GError * error = NULL;

	g_io_channel_read_line(source, &str, &len, NULL, &error);
	g_free(str);

	if (error != NULL) {
		g_warning("Unable to read from channel: %s", error->message);
		g_error_free(error);
	}

	*datacnt += len;

	return TRUE;
}

static void
signal_increment (GDBusConnection * connection, const gchar * sender, const gchar * path, const gchar * interface, const gchar * signal, GVariant * params, gpointer user_data)
{
	guint * count = (guint *)user_data;
	g_debug("Count incremented to: %d", *count + 1);
	*count = *count + 1;
}

// DISABLED: Skipping these tests to not block on bug #1584849
TEST_F(LibUAL, DISABLED_PauseResume)
{
	g_setenv("UBUNTU_APP_LAUNCH_OOM_PROC_PATH", CMAKE_BINARY_DIR "/libual-proc" , 1);

	/* Setup some spew */
	GPid spewpid = 0;
	gint spewstdout = 0;
	const gchar * spewline[] = { SPEW_UTILITY, NULL };
	ASSERT_TRUE(g_spawn_async_with_pipes(NULL,
		(gchar **)spewline,
		NULL, /* environment */
		G_SPAWN_DEFAULT,
		NULL, NULL, /* child setup */
		&spewpid,
		NULL, /* stdin */
		&spewstdout,
		NULL, /* stderr */
		NULL)); /* error */

	gsize datacnt = 0;
	GIOChannel * spewoutchan = g_io_channel_unix_new(spewstdout);
	g_io_channel_set_flags(spewoutchan, G_IO_FLAG_NONBLOCK, NULL);
	g_io_add_watch(spewoutchan, G_IO_IN, datain, &datacnt);

	/* Setup our OOM adjust file */
	gchar * procdir = g_strdup_printf(CMAKE_BINARY_DIR "/libual-proc/%d", spewpid);
	ASSERT_EQ(0, g_mkdir_with_parents(procdir, 0700));
	gchar * oomadjfile = g_strdup_printf("%s/oom_score_adj", procdir);
	g_free(procdir);
	ASSERT_TRUE(g_file_set_contents(oomadjfile, "0", -1, NULL));

	/* Setup the cgroup */
	g_setenv("UBUNTU_APP_LAUNCH_CG_MANAGER_NAME", "org.test.cgmock2", TRUE);
	DbusTestDbusMock * cgmock2 = dbus_test_dbus_mock_new("org.test.cgmock2");
	DbusTestDbusMockObject * cgobject = dbus_test_dbus_mock_get_object(cgmock2, "/org/linuxcontainers/cgmanager", "org.linuxcontainers.cgmanager0_0", NULL);
	gchar * pypids = g_strdup_printf("ret = [%d]", spewpid);
	dbus_test_dbus_mock_object_add_method(cgmock, cgobject,
		"GetTasksRecursive",
		G_VARIANT_TYPE("(ss)"),
		G_VARIANT_TYPE("ai"),
		pypids,
		NULL);
	g_free(pypids);

	dbus_test_service_add_task(service, DBUS_TEST_TASK(cgmock2));
	dbus_test_task_run(DBUS_TEST_TASK(cgmock2));
	g_object_unref(G_OBJECT(cgmock2));
	
	/* Setup ZG Mock */
	DbusTestDbusMock * zgmock = dbus_test_dbus_mock_new("org.gnome.zeitgeist.Engine");
	DbusTestDbusMockObject * zgobj = dbus_test_dbus_mock_get_object(zgmock, "/org/gnome/zeitgeist/log/activity", "org.gnome.zeitgeist.Log", NULL);

	dbus_test_dbus_mock_object_add_method(zgmock, zgobj,
		"InsertEvents",
		G_VARIANT_TYPE("a(asaasay)"),
		G_VARIANT_TYPE("au"),
		"ret = [ 0 ]",
		NULL);
	
	dbus_test_dbus_mock_object_add_property(zgmock, zgobj,
		"version",
		G_VARIANT_TYPE("(iii)"),
		g_variant_new("(iii)", 0, 9, 16),
		nullptr);
	dbus_test_dbus_mock_object_add_property(zgmock, zgobj,
		"extensions",
		G_VARIANT_TYPE("as"),
		g_variant_new_array(G_VARIANT_TYPE_STRING, nullptr, 0),
		nullptr);
	dbus_test_dbus_mock_object_add_property(zgmock, zgobj,
		"datapath",
		G_VARIANT_TYPE("s"),
		g_variant_new_string(CMAKE_BINARY_DIR "/zg/activity.sqlite"),
		nullptr);

	dbus_test_service_add_task(service, DBUS_TEST_TASK(zgmock));
	dbus_test_task_run(DBUS_TEST_TASK(zgmock));
	g_object_unref(G_OBJECT(zgmock));

	/* Give things a chance to start */
    EXPECT_EVENTUALLY_EQ(DBUS_TEST_TASK_STATE_RUNNING, dbus_test_task_get_state(DBUS_TEST_TASK(cgmock2)));
    EXPECT_EVENTUALLY_EQ(DBUS_TEST_TASK_STATE_RUNNING, dbus_test_task_get_state(DBUS_TEST_TASK(zgmock)));

	/* Setup signal handling */
	guint paused_count = 0;
	guint resumed_count = 0;
	guint paused_signal = g_dbus_connection_signal_subscribe(bus,
		nullptr,
		"com.canonical.UbuntuAppLaunch",
		"ApplicationPaused",
		"/",
		nullptr,
		G_DBUS_SIGNAL_FLAGS_NONE,
		signal_increment,
		&paused_count,
		nullptr);
	guint resumed_signal = g_dbus_connection_signal_subscribe(bus,
		nullptr,
		"com.canonical.UbuntuAppLaunch",
		"ApplicationResumed",
		"/",
		nullptr,
		G_DBUS_SIGNAL_FLAGS_NONE,
		signal_increment,
		&resumed_count,
		nullptr);

	/* Test it */
	EXPECT_NE(0, datacnt);
	paused_count = 0;

	/* Pause the app */
	EXPECT_TRUE(ubuntu_app_launch_pause_application("com.test.good_application_1.2.3"));

	pause(0); /* Flush queued events */
	datacnt = 0; /* clear it */

	/* Check data coming out */
	EXPECT_EVENTUALLY_EQ(1, paused_count);
	EXPECT_EQ(0, datacnt);

	/* Check to make sure we sent the event to ZG */
	guint numcalls = 0;
	const DbusTestDbusMockCall * calls = dbus_test_dbus_mock_object_get_method_calls(zgmock, zgobj, "InsertEvents", &numcalls, NULL);

	EXPECT_NE(nullptr, calls);
	EXPECT_EQ(1, numcalls);

	dbus_test_dbus_mock_object_clear_method_calls(zgmock, zgobj, NULL);
	
	/* Check to ensure we set the OOM score */
	gchar * pauseoomscore = NULL;
	ASSERT_TRUE(g_file_get_contents(oomadjfile, &pauseoomscore, NULL, NULL));
	EXPECT_STREQ("900", pauseoomscore);
	g_free(pauseoomscore);
	resumed_count = 0;

	/* Now Resume the App */
	EXPECT_TRUE(ubuntu_app_launch_resume_application("com.test.good_application_1.2.3"));

<<<<<<< HEAD
	pause(200);

	/* Ensure we started getting some data */
=======
	EXPECT_EVENTUALLY_EQ(1, resumed_count);
>>>>>>> ea3aff67
	EXPECT_NE(0, datacnt);

	/* Check to make sure we sent the event to ZG */
	numcalls = 0;
	calls = dbus_test_dbus_mock_object_get_method_calls(zgmock, zgobj, "InsertEvents", &numcalls, NULL);

	EXPECT_NE(nullptr, calls);
	EXPECT_EQ(1, numcalls);

	/* Check to ensure we set the OOM score */
	gchar * resumeoomscore = NULL;
	ASSERT_TRUE(g_file_get_contents(oomadjfile, &resumeoomscore, NULL, NULL));
	EXPECT_STREQ("100", resumeoomscore);
	g_free(resumeoomscore);

	/* Check to see if we got the resume dbus signal */
	EXPECT_EQ(1, resumed_count);

	/* Clean up */
	gchar * killstr = g_strdup_printf("kill -9 %d", spewpid);
	ASSERT_TRUE(g_spawn_command_line_sync(killstr, NULL, NULL, NULL, NULL));
	g_free(killstr);

	g_io_channel_unref(spewoutchan);

	g_spawn_command_line_sync("rm -rf " CMAKE_BINARY_DIR "/libual-proc", NULL, NULL, NULL, NULL);

	g_dbus_connection_signal_unsubscribe(bus, paused_signal);
	g_dbus_connection_signal_unsubscribe(bus, resumed_signal);

	g_free(oomadjfile);
}

TEST_F(LibUAL, StartSessionHelper)
{
	DbusTestDbusMockObject * obj = dbus_test_dbus_mock_get_object(mock, "/com/test/untrusted/helper", "com.ubuntu.Upstart0_6.Job", NULL);
	MirConnection * conn = mir_connect_sync("libual-test", "start-session-helper"); // Mocked, doesn't need cleaning up
	MirPromptSession * msession = mir_connection_create_prompt_session_sync(conn, 5, nullptr, nullptr);

	/* Building a temporary file and making an FD for it */
	const char * filedata = "This is some data that we should get on the other side\n";
	ASSERT_TRUE(g_file_set_contents(SESSION_TEMP_FILE, filedata, strlen(filedata), nullptr) == TRUE);
	int mirfd = open(SESSION_TEMP_FILE, 0);
	mir_mock_set_trusted_fd(mirfd);

	/* Basic make sure we can send the event */
	gchar * instance_id = ubuntu_app_launch_start_session_helper("untrusted-type", msession, "com.test.multiple_first_1.2.3", NULL);
	ASSERT_NE(nullptr, instance_id);

	guint len = 0;
	const DbusTestDbusMockCall * calls = dbus_test_dbus_mock_object_get_method_calls(mock, obj, "Start", &len, NULL);
	EXPECT_NE(nullptr, calls);
	EXPECT_EQ(1, len);

	EXPECT_STREQ("Start", calls->name);
	EXPECT_EQ(2, g_variant_n_children(calls->params));

	GVariant * block = g_variant_get_child_value(calls->params, 1);
	EXPECT_TRUE(g_variant_get_boolean(block));
	g_variant_unref(block);

	/* Check the environment */
	GVariant * env = g_variant_get_child_value(calls->params, 0);
	EXPECT_TRUE(check_env(env, "APP_ID", "com.test.multiple_first_1.2.3"));
	EXPECT_TRUE(check_env(env, "HELPER_TYPE", "untrusted-type"));
	EXPECT_TRUE(check_env(env, "INSTANCE_ID", instance_id));

	GVariant * mnamev = find_env(env, "UBUNTU_APP_LAUNCH_DEMANGLE_NAME");
	ASSERT_NE(nullptr, mnamev); /* Have to assert because, eh, GVariant */
	EXPECT_STREQ(g_dbus_connection_get_unique_name(bus), g_variant_get_string(mnamev, nullptr) + strlen("UBUNTU_APP_LAUNCH_DEMANGLE_NAME="));
	GVariant * mpathv = find_env(env, "UBUNTU_APP_LAUNCH_DEMANGLE_PATH");
	ASSERT_NE(nullptr, mpathv); /* Have to assert because, eh, GVariant */

	g_variant_unref(env);

	/* Setup environment for call */
	const gchar * mname = g_variant_get_string(mnamev, nullptr);
	mname += strlen("UBUNTU_APP_LAUNCH_DEMANGLE_NAME=");
	g_setenv("UBUNTU_APP_LAUNCH_DEMANGLE_NAME", mname, TRUE);
	g_variant_unref(mnamev);

	const gchar * mpath = g_variant_get_string(mpathv, nullptr);
	mpath += strlen("UBUNTU_APP_LAUNCH_DEMANGLE_PATH=");
	g_setenv("UBUNTU_APP_LAUNCH_DEMANGLE_PATH", mpath, TRUE);
	g_variant_unref(mpathv);

	/* Exec our tool */
	std::promise<std::string> outputpromise;
	std::thread t([&outputpromise]() {
		gchar * socketstdout = nullptr;
		GError * error = nullptr;
		g_unsetenv("G_MESSAGES_DEBUG");

		g_spawn_command_line_sync(
				SOCKET_DEMANGLER " " SOCKET_TOOL,
				&socketstdout,
				nullptr,
				nullptr,
				&error);

		if (error != nullptr) {
			fprintf(stderr, "Unable to spawn '" SOCKET_DEMANGLER " " SOCKET_TOOL "': %s\n", error->message);
			g_error_free(error);
			outputpromise.set_value(std::string(""));
		} else {
			outputpromise.set_value(std::string(socketstdout));
			g_free(socketstdout);
		}
	});
	t.detach();

	auto outputfuture = outputpromise.get_future();
	while (outputfuture.wait_for(std::chrono::milliseconds{1}) != std::future_status::ready) {
		pause();
	}

	ASSERT_STREQ(filedata, outputfuture.get().c_str());

	ASSERT_TRUE(dbus_test_dbus_mock_object_clear_method_calls(mock, obj, NULL));

	return;
}

TEST_F(LibUAL, SetExec)
{
	DbusTestDbusMockObject * obj = dbus_test_dbus_mock_get_object(mock, "/com/ubuntu/Upstart", "com.ubuntu.Upstart0_6", NULL);

	const char * exec = "lets exec this";

	g_setenv("UPSTART_JOB", "fubar", TRUE);
	g_unsetenv("UBUNTU_APP_LAUNCH_DEMANGLE_NAME");
	EXPECT_TRUE(ubuntu_app_launch_helper_set_exec(exec, NULL));

	guint len = 0;
	const DbusTestDbusMockCall * calls = dbus_test_dbus_mock_object_get_method_calls(mock, obj, "SetEnv", &len, NULL);
	ASSERT_NE(nullptr, calls);
	EXPECT_EQ(1, len);

	gchar * appexecstr = g_strdup_printf("APP_EXEC=%s", exec);
	GVariant * appexecenv = g_variant_get_child_value(calls[0].params, 1);
	EXPECT_STREQ(appexecstr, g_variant_get_string(appexecenv, nullptr));
	g_variant_unref(appexecenv);
	g_free(appexecstr);

	ASSERT_TRUE(dbus_test_dbus_mock_object_clear_method_calls(mock, obj, NULL));

	/* Now check for the demangler */
	g_setenv("UBUNTU_APP_LAUNCH_DEMANGLE_NAME", g_dbus_connection_get_unique_name(bus), TRUE);
	EXPECT_TRUE(ubuntu_app_launch_helper_set_exec(exec, NULL));

	calls = dbus_test_dbus_mock_object_get_method_calls(mock, obj, "SetEnv", &len, NULL);
	ASSERT_NE(nullptr, calls);
	EXPECT_EQ(1, len);

	gchar * demangleexecstr = g_strdup_printf("APP_EXEC=%s %s", SOCKET_DEMANGLER_INSTALL, exec);
	appexecenv = g_variant_get_child_value(calls[0].params, 1);
	EXPECT_STREQ(demangleexecstr, g_variant_get_string(appexecenv, nullptr));
	g_variant_unref(appexecenv);
	g_free(demangleexecstr);

	ASSERT_TRUE(dbus_test_dbus_mock_object_clear_method_calls(mock, obj, NULL));

	/* Now check for the directory */
	g_setenv("UBUNTU_APP_LAUNCH_DEMANGLE_NAME", g_dbus_connection_get_unique_name(bus), TRUE);
	EXPECT_TRUE(ubuntu_app_launch_helper_set_exec(exec, "/not/a/real/directory"));

	calls = dbus_test_dbus_mock_object_get_method_calls(mock, obj, "SetEnv", &len, NULL);
	ASSERT_NE(nullptr, calls);
	EXPECT_EQ(2, len);

	appexecenv = g_variant_get_child_value(calls[1].params, 1);
	EXPECT_STREQ("APP_DIR=/not/a/real/directory", g_variant_get_string(appexecenv, nullptr));
	g_variant_unref(appexecenv);

	ASSERT_TRUE(dbus_test_dbus_mock_object_clear_method_calls(mock, obj, NULL));
}

TEST_F(LibUAL, AppInfo)
{
	g_setenv("TEST_CLICK_DB", "click-db-dir", TRUE);
	g_setenv("TEST_CLICK_USER", "test-user", TRUE);

	char * dir = nullptr;
	char * file = nullptr;

	/* Basics */
	EXPECT_TRUE(ubuntu_app_launch_application_info("com.test.good_application_1.2.3", nullptr, nullptr));
	EXPECT_FALSE(ubuntu_app_launch_application_info("com.test.bad_not-app_1.3.3.7", nullptr, nullptr));
	EXPECT_FALSE(ubuntu_app_launch_application_info(nullptr, nullptr, nullptr));

	/* Ensure false doesn't set the values */
	EXPECT_FALSE(ubuntu_app_launch_application_info("com.test.bad_not-app_1.3.3.7", &dir, &file));
	EXPECT_EQ(nullptr, dir);
	EXPECT_EQ(nullptr, file);
	g_clear_pointer(&dir, g_free);
	g_clear_pointer(&file, g_free);

	/* Correct values from a click */
	EXPECT_TRUE(ubuntu_app_launch_application_info("com.test.good_application_1.2.3", &dir, &file));
	EXPECT_STREQ(CMAKE_SOURCE_DIR "/click-root-dir/.click/users/test-user/com.test.good", dir);
	EXPECT_STREQ("application.desktop", file);
	g_clear_pointer(&dir, g_free);
	g_clear_pointer(&file, g_free);

	/* Correct values from a legacy */
	EXPECT_TRUE(ubuntu_app_launch_application_info("bar", &dir, &file));
	EXPECT_STREQ(CMAKE_SOURCE_DIR, dir);
	EXPECT_STREQ("applications/bar.desktop", file);
	g_clear_pointer(&dir, g_free);
	g_clear_pointer(&file, g_free);

	/* Correct values for libertine */
	EXPECT_TRUE(ubuntu_app_launch_application_info("container-name_test_0.0", &dir, &file));
	EXPECT_STREQ(CMAKE_SOURCE_DIR "/libertine-data/libertine-container/container-name/rootfs/usr/share", dir);
	EXPECT_STREQ("applications/test.desktop", file);
	g_clear_pointer(&dir, g_free);
	g_clear_pointer(&file, g_free);
}<|MERGE_RESOLUTION|>--- conflicted
+++ resolved
@@ -1432,13 +1432,8 @@
 	/* Now Resume the App */
 	EXPECT_TRUE(ubuntu_app_launch_resume_application("com.test.good_application_1.2.3"));
 
-<<<<<<< HEAD
-	pause(200);
-
 	/* Ensure we started getting some data */
-=======
 	EXPECT_EVENTUALLY_EQ(1, resumed_count);
->>>>>>> ea3aff67
 	EXPECT_NE(0, datacnt);
 
 	/* Check to make sure we sent the event to ZG */
