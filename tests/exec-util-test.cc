--- conflicted
+++ resolved
@@ -262,51 +262,24 @@
 
 TEST_F(ExecUtil, ClickNoMir)
 {
-<<<<<<< HEAD
-	DbusTestDbusMockObject * obj = dbus_test_dbus_mock_get_object(mock, "/com/test/job", "com.ubuntu.Upstart0_6.Job", NULL);
-
-	g_setenv("TEST_CLICK_DB", "click-db-dir", TRUE);
-	g_setenv("TEST_CLICK_USER", "test-user", TRUE);
-	g_setenv("UBUNTU_APP_LAUNCH_LINK_FARM", CMAKE_SOURCE_DIR "/link-farm", TRUE);
-
-	ASSERT_TRUE(ubuntu_app_launch_start_application("com.test.mir_nomir_1", NULL));
-
-	guint len = 0;
-	const DbusTestDbusMockCall * calls = dbus_test_dbus_mock_object_get_method_calls(mock, obj, "Start", &len, NULL);
-
-	ASSERT_EQ(1, len);
-	ASSERT_NE(nullptr, calls);
-	ASSERT_STREQ("Start", calls[0].name);
-
-	unsigned int i;
-
-	bool got_mir = false;
-
-	GVariant * envarray = g_variant_get_child_value(calls[0].params, 0);
-	GVariantIter iter;
-	g_variant_iter_init(&iter, envarray);
-	gchar * envvar = NULL;
-
-	while (g_variant_iter_loop(&iter, "s", &envvar)) {
-		gchar * var = g_strdup(envvar);
-
-		gchar * equal = g_strstr_len(var, -1, "=");
-		ASSERT_NE(equal, nullptr);
-
-		equal[0] = '\0';
-		gchar * value = &(equal[1]);
-
-		if (g_strcmp0(var, "APP_XMIR_ENABLE") == 0) {
-			EXPECT_STREQ("0", value);
-			got_mir = true;
-		}
-
-		g_free(var);
-	}
-
-	g_variant_unref(envarray);
-
-	EXPECT_TRUE(got_mir);
+	StartCheckEnv("com.test.mir_nomir_1", {
+		{"UBUNTU_APPLICATION_ISOLATION", nocheck},
+		{"XDG_CACHE_HOME", nocheck},
+		{"XDG_CONFIG_HOME", nocheck},
+		{"XDG_DATA_HOME", nocheck},
+		{"XDG_RUNTIME_DIR", nocheck},
+		{"XDG_DATA_DIRS", nocheck},
+		{"TMPDIR", nocheck},
+		{"__GL_SHADER_DISK_CACHE_PATH", nocheck},
+		{"APP_DIR", nocheck},
+		{"APP_EXEC", nocheck},
+		{"APP_ID", [](const gchar * value) {
+			EXPECT_STREQ("com.test.mir_nomir_1", value); }},
+		{"APP_LAUNCHER_PID", nocheck},
+		{"APP_DESKTOP_FILE_PATH", nocheck},
+		{"APP_XMIR_ENABLE", [](const gchar * value) {
+			EXPECT_STREQ("0", value); }},
+	});
 }
 
 TEST_F(ExecUtil, LibertineExec)
@@ -378,24 +351,4 @@
 	EXPECT_TRUE(got_app_pid);
 	EXPECT_TRUE(got_instance_id);
 	EXPECT_TRUE(got_mir);
-=======
-	StartCheckEnv("com.test.mir_nomir_1", {
-		{"UBUNTU_APPLICATION_ISOLATION", nocheck},
-		{"XDG_CACHE_HOME", nocheck},
-		{"XDG_CONFIG_HOME", nocheck},
-		{"XDG_DATA_HOME", nocheck},
-		{"XDG_RUNTIME_DIR", nocheck},
-		{"XDG_DATA_DIRS", nocheck},
-		{"TMPDIR", nocheck},
-		{"__GL_SHADER_DISK_CACHE_PATH", nocheck},
-		{"APP_DIR", nocheck},
-		{"APP_EXEC", nocheck},
-		{"APP_ID", [](const gchar * value) {
-			EXPECT_STREQ("com.test.mir_nomir_1", value); }},
-		{"APP_LAUNCHER_PID", nocheck},
-		{"APP_DESKTOP_FILE_PATH", nocheck},
-		{"APP_XMIR_ENABLE", [](const gchar * value) {
-			EXPECT_STREQ("0", value); }},
-	});
->>>>>>> ef2be489
 }