--- conflicted
+++ resolved
@@ -149,13 +149,11 @@
 # Formatted code
 
 add_custom_target(format-tests
-<<<<<<< HEAD
-	COMMAND clang-format -i -style=file libual-cpp-test.cc snapd-mock.h snapd-info-test.cpp list-apps.cpp
-=======
 	COMMAND clang-format -i -style=file
 	libual-cpp-test.cc
 	list-apps.cpp
 	eventually-fixture.h
+	snapd-info-test.cpp
+	snapd-mock.h
 	zg-test.cc
->>>>>>> 49c240dd
 )