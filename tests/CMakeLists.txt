set(CMAKE_CXX_FLAGS "${CMAKE_CXX_FLAGS} -std=c++11")

configure_file ("click-db-dir/test.conf.in" "${CMAKE_CURRENT_BINARY_DIR}/click-db-dir/test.conf" @ONLY)
set_directory_properties (PROPERTIES ADDITIONAL_MAKE_CLEAN_FILES "${CMAKE_CURRENT_BINARY_DIR}/click-db-dir/test.conf")

if(CURL_FOUND)
add_definitions ( -DENABLE_SNAPPY=1 )
endif()


# Google Test

find_package(GMock)

# Helper test

add_executable (helper-test helper-test.cc)
add_definitions ( -DCMAKE_SOURCE_DIR="${CMAKE_CURRENT_SOURCE_DIR}" )
add_definitions ( -DCMAKE_BINARY_DIR="${CMAKE_CURRENT_BINARY_DIR}" )
target_link_libraries (helper-test helpers gtest_main ${GTEST_MAIN_LIBRARIES} ${DBUSTEST_LIBRARIES})

add_test (helper-test helper-test)

# Helper test

add_executable (helper-handshake-test helper-handshake-test.cc)
target_link_libraries (helper-handshake-test helpers gtest_main ${GTEST_MAIN_LIBRARIES})

add_test (helper-handshake-test helper-handshake-test)

# libUAL Test

include_directories("${CMAKE_SOURCE_DIR}/libubuntu-app-launch")
add_definitions ( -DSPEW_UTILITY="${CMAKE_CURRENT_BINARY_DIR}/data-spew" )
add_definitions ( -DSESSION_TEMP_FILE="${CMAKE_CURRENT_BINARY_DIR}/libual-test-session-start-temp" )
add_definitions ( -DSOCKET_DEMANGLER="${CMAKE_BINARY_DIR}/socket-demangler" )
add_definitions ( -DSOCKET_DEMANGLER_INSTALL="${pkglibexecdir}/socket-demangler" )
add_definitions ( -DSOCKET_TOOL="${CMAKE_CURRENT_BINARY_DIR}/socket-tool" )
add_definitions ( -DSNAP_BASEDIR="${CMAKE_CURRENT_SOURCE_DIR}/snap-basedir" )

add_executable (libual-test
	libual-test.cc
	mir-mock.cpp)
target_link_libraries (libual-test gtest_main ${GTEST_MAIN_LIBRARIES} ${LIBUPSTART_LIBRARIES} ${DBUSTEST_LIBRARIES} ubuntu-launcher)

add_executable (libual-cpp-test
	libual-cpp-test.cc
	${CMAKE_SOURCE_DIR}/libubuntu-app-launch/glib-thread.cpp
	mir-mock.cpp)
target_link_libraries (libual-cpp-test gtest_main ${GTEST_MAIN_LIBRARIES} ${LIBUPSTART_LIBRARIES} ${DBUSTEST_LIBRARIES} ubuntu-launcher)

add_executable (data-spew
	data-spew.c)
target_link_libraries (data-spew ${GLIB2_LIBRARIES})

add_executable (socket-tool
	socket-tool.c)

add_test (NAME libual-test COMMAND libual-test)
add_test (NAME libual-cpp-test COMMAND libual-cpp-test)

# Jobs Base Test

add_executable (jobs-base-test
	jobs-base-test.cpp)
target_link_libraries (jobs-base-test ${GMOCK_LIBRARIES} ${GTEST_MAIN_LIBRARIES} launcher-static ${DBUSTEST_LIBRARIES})

add_test(NAME jobs-base-test COMMAND jobs-base-test)

<<<<<<< HEAD
=======
# Jobs Systemd Test

add_executable (jobs-systemd
	jobs-systemd.cpp)
target_link_libraries (jobs-systemd ${GMOCK_LIBRARIES} launcher-static ${DBUSTEST_LIBRARIES})

add_test(NAME jobs-systemd COMMAND jobs-systemd)

>>>>>>> 5b0d34fa
# Snapd Info Test

if(CURL_FOUND)
add_definitions ( -DSNAPD_TEST_SOCKET="/tmp/snapd-test-socket" )
add_executable (snapd-info-test
	snapd-info-test.cpp)
target_link_libraries (snapd-info-test gtest_main ${GTEST_MAIN_LIBRARIES} launcher-static)
add_test (NAME snapd-info-test COMMAND snapd-info-test)
endif()

# List Apps

add_executable (list-apps
	list-apps.cpp)
target_link_libraries (list-apps gtest_main ${GTEST_MAIN_LIBRARIES} launcher-static)
add_test (NAME list-apps COMMAND ${CMAKE_CURRENT_BINARY_DIR}/list-apps)

# Application Info Desktop

add_executable (application-info-desktop-test
  application-info-desktop.cpp
)
target_link_libraries (application-info-desktop-test gtest_main ${GTEST_MAIN_LIBRARIES} launcher-static)

add_test (NAME application-info-desktop-test COMMAND application-info-desktop-test)

# Application Icon Finder

add_executable (application-icon-finder-test
  # test
  application-icon-finder.cpp

  #sources
  ${CMAKE_SOURCE_DIR}/libubuntu-app-launch/application-icon-finder.cpp)
target_link_libraries (application-icon-finder-test gtest_main ${GTEST_MAIN_LIBRARIES} ubuntu-launcher)

add_test (NAME application-icon-finder-test COMMAND application-icon-finder-test)

file(COPY data DESTINATION ${CMAKE_CURRENT_BINARY_DIR})

# Failure Test

add_definitions ( -DAPP_FAILED_TOOL="${CMAKE_BINARY_DIR}/application-failed" )

add_executable (failure-test
	failure-test.cc)
target_link_libraries (failure-test gtest_main ${GTEST_MAIN_LIBRARIES} ubuntu-launcher)
add_test (failure-test failure-test)

# ZG Test

add_definitions ( -DZG_EVENT_TOOL="${CMAKE_BINARY_DIR}/zg-report-app" )

add_executable (zg-test
	zg-test.cc)
target_link_libraries (zg-test gtest_main ${GTEST_MAIN_LIBRARIES} ${DBUSTEST_LIBRARIES} ${GIO2_LIBRARIES})
add_test (zg-test zg-test)

# Exec Line Exec Test

configure_file("exec-test.sh.in" "${CMAKE_CURRENT_BINARY_DIR}/exec-test.sh" @ONLY) 
add_test (exec-test "${CMAKE_CURRENT_BINARY_DIR}/exec-test.sh")

# Exec Utils

add_executable (exec-util-test
	exec-util-test.cc)
target_link_libraries (exec-util-test gtest_main ubuntu-launcher ${GTEST_MAIN_LIBRARIES} ${DBUSTEST_LIBRARIES} ${GIO2_LIBRARIES})
add_test (exec-util-test exec-util-test)

# CGroup Reap Test

add_definitions ( -DCG_REAP_TOOL="${CMAKE_BINARY_DIR}/cgroup-reap-all" )

add_executable (cgroup-reap-test
	cgroup-reap-test.cc)
target_link_libraries (cgroup-reap-test gtest_main ${GTEST_MAIN_LIBRARIES} ${DBUSTEST_LIBRARIES} ${GIO2_LIBRARIES})
add_test (cgroup-reap-test cgroup-reap-test)

# Desktop Hook Test

configure_file ("click-desktop-hook-db/test.conf.in" "${CMAKE_CURRENT_BINARY_DIR}/click-desktop-hook-db/test.conf" @ONLY)
configure_file ("desktop-hook-test.sh.in" "${CMAKE_CURRENT_BINARY_DIR}/desktop-hook-test.sh" @ONLY)
add_test (desktop-hook-test desktop-hook-test.sh)

# XMir helper Test

configure_file ("xmir-helper-test.in" "${CMAKE_CURRENT_BINARY_DIR}/xmir-helper-test" @ONLY)
add_test (xmir-helper-test xmir-helper-test)

# Snappy XMir Wrapper Test

configure_file("snappy-xmir-test.sh.in" "${CMAKE_CURRENT_BINARY_DIR}/snappy-xmir-test.sh" @ONLY) 
add_test (NAME snappy-xmir-test COMMAND ${CMAKE_CURRENT_BINARY_DIR}/snappy-xmir-test.sh)

# Formatted code

add_custom_target(format-tests
	COMMAND clang-format -i -style=file
	failure-test.cc
	application-info-desktop.cpp
	libual-cpp-test.cc
	list-apps.cpp
	eventually-fixture.h
	jobs-base-test.cpp
<<<<<<< HEAD
	snapd-info-test.cpp
	snapd-mock.h
	spew-master.h
=======
	jobs-systemd.cpp
	registry-mock.h
	snapd-info-test.cpp
	snapd-mock.h
	spew-master.h
	systemd-mock.h
>>>>>>> 5b0d34fa
	zg-test.cc
)<|MERGE_RESOLUTION|>--- conflicted
+++ resolved
@@ -67,8 +67,6 @@
 
 add_test(NAME jobs-base-test COMMAND jobs-base-test)
 
-<<<<<<< HEAD
-=======
 # Jobs Systemd Test
 
 add_executable (jobs-systemd
@@ -77,7 +75,6 @@
 
 add_test(NAME jobs-systemd COMMAND jobs-systemd)
 
->>>>>>> 5b0d34fa
 # Snapd Info Test
 
 if(CURL_FOUND)
@@ -183,17 +180,11 @@
 	list-apps.cpp
 	eventually-fixture.h
 	jobs-base-test.cpp
-<<<<<<< HEAD
-	snapd-info-test.cpp
-	snapd-mock.h
-	spew-master.h
-=======
 	jobs-systemd.cpp
 	registry-mock.h
 	snapd-info-test.cpp
 	snapd-mock.h
 	spew-master.h
 	systemd-mock.h
->>>>>>> 5b0d34fa
 	zg-test.cc
 )