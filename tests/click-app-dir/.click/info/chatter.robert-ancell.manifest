{
<<<<<<< HEAD
	"version": "2",
	"hooks": {
		"chatter": {
			"desktop": "chatter.desktop"
		}
	}
=======
    "version": "2",
    "hooks": {
        "application": {
            "desktop": "chatter.desktop"
        }
    }
>>>>>>> 3724641c
}<|MERGE_RESOLUTION|>--- conflicted
+++ resolved
@@ -1,17 +1,8 @@
 {
-<<<<<<< HEAD
-	"version": "2",
-	"hooks": {
-		"chatter": {
-			"desktop": "chatter.desktop"
-		}
-	}
-=======
     "version": "2",
     "hooks": {
-        "application": {
+        "chatter": {
             "desktop": "chatter.desktop"
         }
     }
->>>>>>> 3724641c
 }