/*
 * Copyright 2013 Canonical Ltd.
 *
 * This program is free software: you can redistribute it and/or modify it
 * under the terms of the GNU General Public License version 3, as published
 * by the Free Software Foundation.
 *
 * This program is distributed in the hope that it will be useful, but
 * WITHOUT ANY WARRANTY; without even the implied warranties of
 * MERCHANTABILITY, SATISFACTORY QUALITY, or FITNESS FOR A PARTICULAR
 * PURPOSE.  See the GNU General Public License for more details.
 *
 * You should have received a copy of the GNU General Public License along
 * with this program.  If not, see <http://www.gnu.org/licenses/>.
 *
 * Authors:
 *     Ted Gould <ted.gould@canonical.com>
 */

#include <algorithm>
#include <fcntl.h>
#include <functional>
#include <future>
#include <gio/gio.h>
#include <glib/gstdio.h>
#include <gtest/gtest.h>
#include <libdbustest/dbus-test.h>
#include <numeric>
#include <thread>
#include <zeitgeist.h>

#include "application.h"
#include "glib-thread.h"
#include "helper.h"
#include "jobs-base.h"
#include "registry.h"
#include "ubuntu-app-launch.h"

#include "eventually-fixture.h"
#include "libertine-service.h"
#include "mir-mock.h"
#include "spew-master.h"
#include "systemd-mock.h"
#include "zg-mock.h"

#ifdef ENABLE_SNAPPY
#include "snapd-mock.h"

#define LOCAL_SNAPD_TEST_SOCKET (SNAPD_TEST_SOCKET "-libual-cpp-test")
#endif

#define CGROUP_DIR (CMAKE_BINARY_DIR "/systemd-cgroups")

class LibUAL : public EventuallyFixture
{
protected:
<<<<<<< HEAD
    DbusTestService* service = nullptr;
    GDBusConnection* bus = nullptr;
    std::shared_ptr<SystemdMock> systemd;
=======
    DbusTestService* service = NULL;
    DbusTestDbusMock* mock = NULL;
    DbusTestDbusMock* cgmock = NULL;
    std::shared_ptr<LibertineService> libertine;
    GDBusConnection* bus = NULL;
>>>>>>> fc9bb906
    guint resume_timeout = 0;
    std::shared_ptr<ubuntu::app_launch::Registry> registry;

    class ManagerMock : public ubuntu::app_launch::Registry::Manager
    {
        GLib::ContextThread thread;

    public:
        ManagerMock()
        {
            g_debug("Building a Manager Mock");
        }

        ~ManagerMock()
        {
            g_debug("Freeing a Manager Mock");
        }

        void quit()
        {
            thread.quit();
        }

        ubuntu::app_launch::AppID lastStartedApp;
        ubuntu::app_launch::AppID lastFocusedApp;
        ubuntu::app_launch::AppID lastResumedApp;

        bool startingResponse{true};
        bool focusResponse{true};
        bool resumeResponse{true};

        std::chrono::milliseconds startingTimeout{0};
        std::chrono::milliseconds focusTimeout{0};
        std::chrono::milliseconds resumeTimeout{0};

        void startingRequest(const std::shared_ptr<ubuntu::app_launch::Application>& app,
                             const std::shared_ptr<ubuntu::app_launch::Application::Instance>& instance,
                             std::function<void(bool)> reply) override
        {
            thread.timeout(startingTimeout, [this, app, instance, reply]() {
                lastStartedApp = app->appId();
                reply(startingResponse);
            });
        }

        void focusRequest(const std::shared_ptr<ubuntu::app_launch::Application>& app,
                          const std::shared_ptr<ubuntu::app_launch::Application::Instance>& instance,
                          std::function<void(bool)> reply) override
        {
            thread.timeout(focusTimeout, [this, app, instance, reply]() {
                lastFocusedApp = app->appId();
                reply(focusResponse);
            });
        }

        void resumeRequest(const std::shared_ptr<ubuntu::app_launch::Application>& app,
                           const std::shared_ptr<ubuntu::app_launch::Application::Instance>& instance,
                           std::function<void(bool)> reply) override
        {
            thread.timeout(resumeTimeout, [this, app, instance, reply]() {
                lastResumedApp = app->appId();
                reply(resumeResponse);
            });
        }
    };
    std::shared_ptr<ManagerMock> manager;

    /* Useful debugging stuff, but not on by default.  You really want to
       not get all this noise typically */
    void debugConnection()
    {
        if (true)
        {
            return;
        }

        DbusTestBustle* bustle = dbus_test_bustle_new("test.bustle");
        dbus_test_service_add_task(service, DBUS_TEST_TASK(bustle));
        g_object_unref(bustle);

        DbusTestProcess* monitor = dbus_test_process_new("dbus-monitor");
        dbus_test_service_add_task(service, DBUS_TEST_TASK(monitor));
        g_object_unref(monitor);
    }

    virtual void SetUp()
    {
        /* Click DB test mode */
        g_setenv("TEST_CLICK_DB", CMAKE_BINARY_DIR "/click-db-dir", TRUE);
        g_setenv("TEST_CLICK_USER", "test-user", TRUE);

        gchar* linkfarmpath = g_build_filename(CMAKE_SOURCE_DIR, "link-farm", NULL);
        g_setenv("UBUNTU_APP_LAUNCH_LINK_FARM", linkfarmpath, TRUE);
        g_free(linkfarmpath);

        g_setenv("XDG_DATA_DIRS", CMAKE_SOURCE_DIR, TRUE);
        g_setenv("XDG_CACHE_HOME", CMAKE_SOURCE_DIR "/libertine-data", TRUE);
        g_setenv("XDG_DATA_HOME", CMAKE_SOURCE_DIR "/libertine-home", TRUE);

#ifdef ENABLE_SNAPPY
        g_setenv("UBUNTU_APP_LAUNCH_SNAPD_SOCKET", LOCAL_SNAPD_TEST_SOCKET, TRUE);
        g_setenv("UBUNTU_APP_LAUNCH_SNAP_BASEDIR", SNAP_BASEDIR, TRUE);
        g_setenv("UBUNTU_APP_LAUNCH_DISABLE_SNAPD_TIMEOUT", "You betcha!", TRUE);
        g_unlink(LOCAL_SNAPD_TEST_SOCKET);
#endif
        g_setenv("UBUNTU_APP_LAUNCH_SYSTEMD_PATH", "/this/should/not/exist", TRUE);
        /* Setting the cgroup temp directory */
        g_setenv("UBUNTU_APP_LAUNCH_SYSTEMD_CGROUP_ROOT", CGROUP_DIR, TRUE);

        service = dbus_test_service_new(NULL);

        debugConnection();

        systemd = std::make_shared<SystemdMock>(
            std::list<SystemdMock::Instance>{
                {"application-click", "com.test.good_application_1.2.3", {}, getpid(), {100, 200, 300}},
                {"application-snap", "unity8-package_foo_x123", {}, getpid(), {100, 200, 300}},
                {"application-legacy", "multiple", "2342345", 5678, {100, 200, 300}},
                {"application-legacy", "single", {}, 5678, {100, 200, 300}},
                {"helper", "com.foo_bar_43.23.12", {}, 1, {100, 200, 300}},
                {"helper", "com.bar_foo_8432.13.1", "24034582324132", 1, {100, 200, 300}}},
            CGROUP_DIR);

        /* Put it together */
<<<<<<< HEAD
        dbus_test_service_add_task(service, *systemd);
=======
        dbus_test_service_add_task(service, DBUS_TEST_TASK(mock));
        dbus_test_service_add_task(service, DBUS_TEST_TASK(cgmock));

        /* Add in Libertine */
        libertine = std::make_shared<LibertineService>();
        dbus_test_service_add_task(service, *libertine);
        dbus_test_service_add_task(service, libertine->waitTask());

>>>>>>> fc9bb906
        dbus_test_service_start_tasks(service);

        bus = g_bus_get_sync(G_BUS_TYPE_SESSION, NULL, NULL);
        g_dbus_connection_set_exit_on_close(bus, FALSE);
        g_object_add_weak_pointer(G_OBJECT(bus), (gpointer*)&bus);

        /* Make sure we pretend the CG manager is just on our bus */
        g_setenv("UBUNTU_APP_LAUNCH_CG_MANAGER_SESSION_BUS", "YES", TRUE);

        registry = std::make_shared<ubuntu::app_launch::Registry>();

        manager = std::make_shared<ManagerMock>();
        ubuntu::app_launch::Registry::setManager(manager, registry);
    }

    virtual void TearDown()
    {
        manager->quit();
        registry.reset();
        manager.reset();

        // NOTE: This should generally always be commented out, but
        // it is useful for debugging common errors, so leaving it
        // as a comment to make debugging those eaiser.
        //
        // ubuntu::app_launch::Registry::clearDefault();

<<<<<<< HEAD
        systemd.reset();
=======
        libertine.reset();
        g_clear_object(&mock);
        g_clear_object(&cgmock);
>>>>>>> fc9bb906
        g_clear_object(&service);

        g_object_unref(bus);

        ASSERT_EVENTUALLY_EQ(nullptr, bus);

#ifdef ENABLE_SNAPPY
        g_unlink(LOCAL_SNAPD_TEST_SOCKET);
#endif
    }

    static std::string find_env(std::set<std::string>& envs, std::string var)
    {
        auto iter =
            std::find_if(envs.begin(), envs.end(), [var](std::string value) { return split_env(value).first == var; });

        if (iter == envs.end())
        {
            return {};
        }
        else
        {
            return *iter;
        }
    }

    static std::pair<std::string, std::string> split_env(const std::string& env)
    {
        auto eq = std::find(env.begin(), env.end(), '=');
        if (eq == env.end())
        {
            throw std::runtime_error{"Environment value is invalid: " + env};
        }

        return std::make_pair(std::string(env.begin(), eq), std::string(eq + 1, env.end()));
    }

    static bool check_env(std::set<std::string>& envs, const std::string& key, const std::string& value)
    {
        auto val = find_env(envs, key);
        if (val.empty())
        {
            return false;
        }
        return split_env(val).second == value;
    }
};

#define TASK_STATE(task)                                                   \
    std::function<DbusTestTaskState()>                                     \
    {                                                                      \
        [&task] { return dbus_test_task_get_state(DBUS_TEST_TASK(task)); } \
    }

#ifdef ENABLE_SNAPPY
/* Snapd mock data */
static std::pair<std::string, std::string> interfaces{
    "GET /v2/interfaces HTTP/1.1\r\nHost: snapd\r\nAccept: */*\r\n\r\n",
    SnapdMock::httpJsonResponse(SnapdMock::snapdOkay(
        SnapdMock::interfacesJson({{"unity8", "unity8-package", {"foo", "single", "xmir", "noxmir"}}})))};
static std::pair<std::string, std::string> u8Package{
    "GET /v2/snaps/unity8-package HTTP/1.1\r\nHost: snapd\r\nAccept: */*\r\n\r\n",
    SnapdMock::httpJsonResponse(SnapdMock::snapdOkay(SnapdMock::packageJson(
        "unity8-package", "active", "app", "1.2.3.4", "x123", {"foo", "single", "xmir", "noxmir"})))};

TEST_F(LibUAL, ApplicationIdSnap)
{
    SnapdMock snapd{LOCAL_SNAPD_TEST_SOCKET,
                    {u8Package, u8Package, u8Package, u8Package, u8Package, u8Package, u8Package, u8Package, u8Package,
                     u8Package, u8Package, u8Package, u8Package, u8Package, u8Package, u8Package}};
    registry = std::make_shared<ubuntu::app_launch::Registry>();

    EXPECT_EQ("unity8-package_foo_x123", (std::string)ubuntu::app_launch::AppID::discover(registry, "unity8-package"));
    EXPECT_EQ("unity8-package_foo_x123",
              (std::string)ubuntu::app_launch::AppID::discover(registry, "unity8-package", "foo"));
    EXPECT_EQ("unity8-package_single_x123",
              (std::string)ubuntu::app_launch::AppID::discover(registry, "unity8-package", "single"));
    EXPECT_EQ("unity8-package_xmir_x123",
              (std::string)ubuntu::app_launch::AppID::discover(
                  registry, "unity8-package", ubuntu::app_launch::AppID::ApplicationWildcard::LAST_LISTED));
    EXPECT_EQ("unity8-package_foo_x123",
              (std::string)ubuntu::app_launch::AppID::discover(registry, "unity8-package", "foo", "x123"));

    EXPECT_EQ("", (std::string)ubuntu::app_launch::AppID::discover(registry, "unity7-package"));
}

TEST_F(LibUAL, ApplicationIconSnap)
{
    /* Queries come in threes, apparently */
    SnapdMock snapd{LOCAL_SNAPD_TEST_SOCKET,
                    {
                        u8Package, interfaces, u8Package, /* App 1 */
                        u8Package, interfaces, u8Package, /* App 2 */
                        u8Package, interfaces, u8Package, /* App 3 */
                        u8Package, interfaces, u8Package, /* App 4 */
                    }};
    registry = std::make_shared<ubuntu::app_launch::Registry>();

    std::string snapRoot{SNAP_BASEDIR};

    /* Check the /snap/foo/current/ prefixed case */
    auto appid = ubuntu::app_launch::AppID::parse("unity8-package_foo_x123");
    auto app = ubuntu::app_launch::Application::create(appid, registry);
    auto expected = snapRoot + "/unity8-package/x123/foo.png";
    EXPECT_EQ(expected, app->info()->iconPath().value());

    /* Check the ${SNAP}/ prefixed case */
    appid = ubuntu::app_launch::AppID::parse("unity8-package_single_x123");
    app = ubuntu::app_launch::Application::create(appid, registry);
    expected = snapRoot + "/unity8-package/x123/single.png";
    EXPECT_EQ(expected, app->info()->iconPath().value());

    /* Check the un-prefixed "foo.png" case in meta/gui dir */
    appid = ubuntu::app_launch::AppID::parse("unity8-package_xmir_x123");
    app = ubuntu::app_launch::Application::create(appid, registry);
    expected = snapRoot + "/unity8-package/x123/meta/gui/xmir.png";
    EXPECT_EQ(expected, app->info()->iconPath().value());

    /* Check the un-prefixed "foo.png" case in snap's root dir */
    appid = ubuntu::app_launch::AppID::parse("unity8-package_noxmir_x123");
    app = ubuntu::app_launch::Application::create(appid, registry);
    expected = snapRoot + "/unity8-package/x123/no-xmir.png";
    EXPECT_EQ(expected, app->info()->iconPath().value());
}
#endif

<<<<<<< HEAD
/* NOTE: The fact that there is 'libertine-data' in these strings is because
   we're using one CACHE_HOME for this test suite and the libertine functions
   need to pull things from there, where these are only comparisons. It's just
   what value is in the environment variable */
TEST_F(LibUAL, ApplicationLog)
{
    auto appid = ubuntu::app_launch::AppID::parse("com.test.good_application_1.2.3");
    auto app = ubuntu::app_launch::Application::create(appid, registry);

    EXPECT_EQ(
        std::string(CMAKE_SOURCE_DIR "/libertine-data/upstart/application-click-com.test.good_application_1.2.3.log"),
        app->instances()[0]->logPath());

    appid = ubuntu::app_launch::AppID::find(registry, "single");
    app = ubuntu::app_launch::Application::create(appid, registry);

    ASSERT_LT(0, int(app->instances().size()));

    EXPECT_EQ(std::string(CMAKE_SOURCE_DIR "/libertine-data/upstart/application-legacy-single-.log"),
              app->instances()[0]->logPath());

    appid = ubuntu::app_launch::AppID::find(registry, "multiple");
    app = ubuntu::app_launch::Application::create(appid, registry);

    EXPECT_EQ(std::string(CMAKE_SOURCE_DIR "/libertine-data/upstart/application-legacy-multiple-2342345.log"),
              app->instances()[0]->logPath());
=======
TEST_F(LibUAL, ApplicationPid)
{
    /* Check bad params */
    auto appid = ubuntu::app_launch::AppID::parse("com.test.good_application_1.2.3");
    auto app = ubuntu::app_launch::Application::create(appid, registry);

    ASSERT_LT(0, int(app->instances().size()));

    /* Look at PIDs from cgmanager */
    EXPECT_FALSE(app->instances()[0]->hasPid(1));
    EXPECT_TRUE(app->instances()[0]->hasPid(100));
    EXPECT_TRUE(app->instances()[0]->hasPid(200));
    EXPECT_TRUE(app->instances()[0]->hasPid(300));

    /* Check primary pid, which comes from Upstart */
    EXPECT_TRUE(app->instances()[0]->isRunning());
    EXPECT_EQ(getpid(), app->instances()[0]->primaryPid());

    auto multiappid = ubuntu::app_launch::AppID::find(registry, "multiple");
    auto multiapp = ubuntu::app_launch::Application::create(multiappid, registry);
    auto instances = multiapp->instances();
    ASSERT_LT(0, int(instances.size()));
    EXPECT_EQ(5678, instances[0]->primaryPid());

    /* Look at the full PID list from CG Manager */
    DbusTestDbusMockObject* cgobject = dbus_test_dbus_mock_get_object(cgmock, "/org/linuxcontainers/cgmanager",
                                                                      "org.linuxcontainers.cgmanager0_0", NULL);
    const DbusTestDbusMockCall* calls = NULL;
    guint len = 0;

    /* Click in the set */
    ASSERT_TRUE(dbus_test_dbus_mock_object_clear_method_calls(cgmock, cgobject, NULL));
    EXPECT_TRUE(app->instances()[0]->hasPid(100));
    calls = dbus_test_dbus_mock_object_get_method_calls(cgmock, cgobject, "GetTasksRecursive", &len, NULL);
    ASSERT_EQ(1u, len);
    EXPECT_STREQ("GetTasksRecursive", calls->name);
    EXPECT_TRUE(g_variant_equal(
        calls->params, g_variant_new("(ss)", "freezer", "upstart/application-click-com.test.good_application_1.2.3")));
    ASSERT_TRUE(dbus_test_dbus_mock_object_clear_method_calls(cgmock, cgobject, NULL));

    /* Click out of the set */
    EXPECT_FALSE(app->instances()[0]->hasPid(101));
    calls = dbus_test_dbus_mock_object_get_method_calls(cgmock, cgobject, "GetTasksRecursive", &len, NULL);
    ASSERT_EQ(1u, len);
    EXPECT_STREQ("GetTasksRecursive", calls->name);
    EXPECT_TRUE(g_variant_equal(
        calls->params, g_variant_new("(ss)", "freezer", "upstart/application-click-com.test.good_application_1.2.3")));
    ASSERT_TRUE(dbus_test_dbus_mock_object_clear_method_calls(cgmock, cgobject, NULL));

    /* Legacy Single Instance */
    auto singleappid = ubuntu::app_launch::AppID::find(registry, "single");
    auto singleapp = ubuntu::app_launch::Application::create(singleappid, registry);

    ASSERT_LT(0, int(singleapp->instances().size()));
    EXPECT_TRUE(singleapp->instances()[0]->hasPid(100));

    calls = dbus_test_dbus_mock_object_get_method_calls(cgmock, cgobject, "GetTasksRecursive", &len, NULL);
    ASSERT_EQ(1u, len);
    EXPECT_STREQ("GetTasksRecursive", calls->name);
    EXPECT_TRUE(g_variant_equal(calls->params, g_variant_new("(ss)", "freezer", "upstart/application-legacy-single-")));
    ASSERT_TRUE(dbus_test_dbus_mock_object_clear_method_calls(cgmock, cgobject, NULL));

    /* Legacy Multi Instance */
    EXPECT_TRUE(multiapp->instances()[0]->hasPid(100));
    calls = dbus_test_dbus_mock_object_get_method_calls(cgmock, cgobject, "GetTasksRecursive", &len, NULL);
    ASSERT_EQ(1u, len);
    EXPECT_STREQ("GetTasksRecursive", calls->name);
    EXPECT_TRUE(g_variant_equal(calls->params,
                                g_variant_new("(ss)", "freezer", "upstart/application-legacy-multiple-2342345")));
    ASSERT_TRUE(dbus_test_dbus_mock_object_clear_method_calls(cgmock, cgobject, NULL));
>>>>>>> fc9bb906
}

TEST_F(LibUAL, ApplicationId)
{
    g_setenv("TEST_CLICK_DB", "click-db-dir", TRUE);
    g_setenv("TEST_CLICK_USER", "test-user", TRUE);

    /* Test with current-user-version, should return the version in the manifest */
    EXPECT_EQ("com.test.good_application_1.2.3",
              (std::string)ubuntu::app_launch::AppID::discover(registry, "com.test.good", "application"));

    /* Test with version specified, shouldn't even read the manifest */
    EXPECT_EQ("com.test.good_application_1.2.4",
              (std::string)ubuntu::app_launch::AppID::discover(registry, "com.test.good", "application", "1.2.4"));

    /* Test with out a version or app, should return the version in the manifest */
    EXPECT_EQ("com.test.good_application_1.2.3",
              (std::string)ubuntu::app_launch::AppID::discover(registry, "com.test.good", "first-listed-app",
                                                               "current-user-version"));

    /* Make sure we can select the app from a list correctly */
    EXPECT_EQ("com.test.multiple_first_1.2.3",
              (std::string)ubuntu::app_launch::AppID::discover(
                  registry, "com.test.multiple", ubuntu::app_launch::AppID::ApplicationWildcard::FIRST_LISTED));
    EXPECT_EQ("com.test.multiple_first_1.2.3",
              (std::string)ubuntu::app_launch::AppID::discover(registry, "com.test.multiple"));
    EXPECT_EQ("com.test.multiple_fifth_1.2.3",
              (std::string)ubuntu::app_launch::AppID::discover(
                  registry, "com.test.multiple", ubuntu::app_launch::AppID::ApplicationWildcard::LAST_LISTED));
    EXPECT_EQ("", (std::string)ubuntu::app_launch::AppID::discover(
                      registry, "com.test.multiple", ubuntu::app_launch::AppID::ApplicationWildcard::ONLY_LISTED));
    EXPECT_EQ("com.test.good_application_1.2.3",
              (std::string)ubuntu::app_launch::AppID::discover(
                  registry, "com.test.good", ubuntu::app_launch::AppID::ApplicationWildcard::ONLY_LISTED));

    /* A bunch that should be NULL */
    EXPECT_EQ("", (std::string)ubuntu::app_launch::AppID::discover(registry, "com.test.no-hooks"));
    EXPECT_EQ("", (std::string)ubuntu::app_launch::AppID::discover(registry, "com.test.no-json"));
    EXPECT_EQ("", (std::string)ubuntu::app_launch::AppID::discover(registry, "com.test.no-object"));
    EXPECT_EQ("", (std::string)ubuntu::app_launch::AppID::discover(registry, "com.test.no-version"));

    /* Libertine tests */
    EXPECT_EQ("", (std::string)ubuntu::app_launch::AppID::discover(registry, "container-name"));
    EXPECT_EQ("", (std::string)ubuntu::app_launch::AppID::discover(registry, "container-name", "not-exist"));
    EXPECT_EQ("container-name_test_0.0",
              (std::string)ubuntu::app_launch::AppID::discover(registry, "container-name", "test"));
    EXPECT_EQ("container-name_user-app_0.0",
              (std::string)ubuntu::app_launch::AppID::discover(registry, "container-name", "user-app"));
}

TEST_F(LibUAL, AppIdParse)
{
    EXPECT_FALSE(ubuntu::app_launch::AppID::parse("com.ubuntu.test_test_123").empty());
    EXPECT_FALSE(ubuntu::app_launch::AppID::find(registry, "inkscape").empty());
    EXPECT_FALSE(ubuntu::app_launch::AppID::parse("chatter.robert-ancell_chatter_2").empty());
    EXPECT_FALSE(ubuntu::app_launch::AppID::find(registry, "chatter.robert-ancell_chatter").empty());

    auto id = ubuntu::app_launch::AppID::parse("com.ubuntu.test_test_123");

    ASSERT_FALSE(id.empty());
    EXPECT_EQ("com.ubuntu.test", id.package.value());
    EXPECT_EQ("test", id.appname.value());
    EXPECT_EQ("123", id.version.value());

    return;
}

TEST_F(LibUAL, ApplicationList)
{
#ifdef ENABLE_SNAPPY
    SnapdMock snapd{LOCAL_SNAPD_TEST_SOCKET, {u8Package, interfaces, u8Package}};
    registry = std::make_shared<ubuntu::app_launch::Registry>();
#endif

    auto apps = ubuntu::app_launch::Registry::runningApps(registry);

#ifdef ENABLE_SNAPPY
    ASSERT_EQ(4, int(apps.size()));
#else
    ASSERT_EQ(3, int(apps.size()));
#endif

    apps.sort([](const std::shared_ptr<ubuntu::app_launch::Application>& a,
                 const std::shared_ptr<ubuntu::app_launch::Application>& b) {
        std::string sa = a->appId();
        std::string sb = b->appId();

        return sa < sb;
    });

    EXPECT_EQ("com.test.good_application_1.2.3", (std::string)apps.front()->appId());
#ifdef ENABLE_SNAPPY
    EXPECT_EQ("unity8-package_foo_x123", (std::string)apps.back()->appId());
#endif
}

TEST_F(LibUAL, StartingResponses)
{
    /* Get Bus */
    GDBusConnection* session = g_bus_get_sync(G_BUS_TYPE_SESSION, NULL, NULL);

    /* Setup filter to count signals out */
    int starting_count = 0;
    guint filter = g_dbus_connection_add_filter(
        session,
        [](GDBusConnection* conn, GDBusMessage* message, gboolean incomming, gpointer user_data) -> GDBusMessage* {
            if (g_strcmp0(g_dbus_message_get_member(message), "UnityStartingSignal") == 0)
            {
                auto count = static_cast<int*>(user_data);
                (*count)++;
                g_object_unref(message);
                return NULL;
            }

            return message;
        },
        &starting_count, NULL);

    /* Emit a signal */
    g_dbus_connection_emit_signal(
        session, NULL,                                                            /* destination */
        "/",                                                                      /* path */
        "com.canonical.UbuntuAppLaunch",                                          /* interface */
        "UnityStartingBroadcast",                                                 /* signal */
        g_variant_new("(ss)", "com.test.good_application_1.2.3", "goodinstance"), /* params, the same */
        NULL);

    /* Make sure we run our observer */
    EXPECT_EVENTUALLY_EQ(ubuntu::app_launch::AppID(ubuntu::app_launch::AppID::Package::from_raw("com.test.good"),
                                                   ubuntu::app_launch::AppID::AppName::from_raw("application"),
                                                   ubuntu::app_launch::AppID::Version::from_raw("1.2.3")),
                         manager->lastStartedApp);

    /* Make sure we return */
    EXPECT_EVENTUALLY_EQ(1, starting_count);

    g_dbus_connection_remove_filter(session, filter);
    g_object_unref(session);
}

TEST_F(LibUAL, AppIdTest)
{
    auto appid = ubuntu::app_launch::AppID::parse("com.test.good_application_1.2.3");
    auto app = ubuntu::app_launch::Application::create(appid, registry);
    app->launch();

    EXPECT_EVENTUALLY_EQ(ubuntu::app_launch::AppID::parse("com.test.good_application_1.2.3"),
                         this->manager->lastFocusedApp);
    EXPECT_EVENTUALLY_EQ(ubuntu::app_launch::AppID::parse("com.test.good_application_1.2.3"),
                         this->manager->lastResumedApp);
}

GDBusMessage* filter_func_good(GDBusConnection* conn, GDBusMessage* message, gboolean incomming, gpointer user_data)
{
    if (!incomming)
    {
        return message;
    }

    if (g_strcmp0(g_dbus_message_get_path(message), (gchar*)user_data) == 0)
    {
        GDBusMessage* reply = g_dbus_message_new_method_reply(message);
        g_dbus_connection_send_message(conn, reply, G_DBUS_SEND_MESSAGE_FLAGS_NONE, NULL, NULL);
        g_object_unref(message);
        return NULL;
    }

    return message;
}

TEST_F(LibUAL, UrlSendTest)
{
    GDBusConnection* session = g_bus_get_sync(G_BUS_TYPE_SESSION, NULL, NULL);
    guint filter = g_dbus_connection_add_filter(session, filter_func_good,
                                                (gpointer) "/com_2etest_2egood_5fapplication_5f1_2e2_2e3", NULL);

    auto appid = ubuntu::app_launch::AppID::parse("com.test.good_application_1.2.3");
    auto app = ubuntu::app_launch::Application::create(appid, registry);
    std::vector<ubuntu::app_launch::Application::URL> uris = {
        ubuntu::app_launch::Application::URL::from_raw("http://www.test.com")};

    app->launch(uris);

    EXPECT_EVENTUALLY_EQ(ubuntu::app_launch::AppID::parse("com.test.good_application_1.2.3"),
                         this->manager->lastFocusedApp);
    EXPECT_EVENTUALLY_EQ(ubuntu::app_launch::AppID::parse("com.test.good_application_1.2.3"),
                         this->manager->lastResumedApp);

    g_dbus_connection_remove_filter(session, filter);

    /* Send multiple resume responses to ensure we unsubscribe */
    /* Multiple to increase our chance of hitting a bad free in the middle,
       fun with async! */
    int i;
    for (i = 0; i < 5; i++)
    {
        g_dbus_connection_emit_signal(
            session, NULL,                                                            /* destination */
            "/",                                                                      /* path */
            "com.canonical.UbuntuAppLaunch",                                          /* interface */
            "UnityResumeResponse",                                                    /* signal */
            g_variant_new("(ss)", "com.test.good_application_1.2.3", "goodinstance"), /* params, the same */
            NULL);

        pause(50); /* Ensure all the events come through */
    }

    g_object_unref(session);
}

TEST_F(LibUAL, UrlSendNoObjectTest)
{
    auto appid = ubuntu::app_launch::AppID::parse("com.test.good_application_1.2.3");
    auto app = ubuntu::app_launch::Application::create(appid, registry);
    std::vector<ubuntu::app_launch::Application::URL> uris = {
        ubuntu::app_launch::Application::URL::from_raw("http://www.test.com")};

    app->launch(uris);

    EXPECT_EVENTUALLY_EQ(ubuntu::app_launch::AppID::parse("com.test.good_application_1.2.3"),
                         this->manager->lastFocusedApp);
    EXPECT_EVENTUALLY_EQ(ubuntu::app_launch::AppID::parse("com.test.good_application_1.2.3"),
                         this->manager->lastResumedApp);
}

TEST_F(LibUAL, UnityTimeoutTest)
{
    this->resume_timeout = 100;

    auto appid = ubuntu::app_launch::AppID::parse("com.test.good_application_1.2.3");
    auto app = ubuntu::app_launch::Application::create(appid, registry);

    app->launch();

    EXPECT_EVENTUALLY_EQ(ubuntu::app_launch::AppID::parse("com.test.good_application_1.2.3"),
                         this->manager->lastResumedApp);
    EXPECT_EVENTUALLY_EQ(ubuntu::app_launch::AppID::parse("com.test.good_application_1.2.3"),
                         this->manager->lastFocusedApp);
}

TEST_F(LibUAL, UnityTimeoutUriTest)
{
    this->resume_timeout = 200;

    auto appid = ubuntu::app_launch::AppID::parse("com.test.good_application_1.2.3");
    auto app = ubuntu::app_launch::Application::create(appid, registry);
    std::vector<ubuntu::app_launch::Application::URL> uris = {
        ubuntu::app_launch::Application::URL::from_raw("http://www.test.com")};

    app->launch(uris);

    EXPECT_EVENTUALLY_EQ(ubuntu::app_launch::AppID::parse("com.test.good_application_1.2.3"),
                         this->manager->lastFocusedApp);
    EXPECT_EVENTUALLY_EQ(ubuntu::app_launch::AppID::parse("com.test.good_application_1.2.3"),
                         this->manager->lastResumedApp);
}

GDBusMessage* filter_respawn(GDBusConnection* conn, GDBusMessage* message, gboolean incomming, gpointer user_data)
{
    if (g_strcmp0(g_dbus_message_get_member(message), "UnityResumeResponse") == 0)
    {
        g_object_unref(message);
        return NULL;
    }

    return message;
}

TEST_F(LibUAL, UnityLostTest)
{
    GDBusConnection* session = g_bus_get_sync(G_BUS_TYPE_SESSION, NULL, NULL);
    guint filter = g_dbus_connection_add_filter(session, filter_respawn, NULL, NULL);

    guint start = g_get_monotonic_time();

    auto appid = ubuntu::app_launch::AppID::parse("com.test.good_application_1.2.3");
    auto app = ubuntu::app_launch::Application::create(appid, registry);
    std::vector<ubuntu::app_launch::Application::URL> uris = {
        ubuntu::app_launch::Application::URL::from_raw("http://www.test.com")};

    app->launch(uris);

    guint end = g_get_monotonic_time();

    g_debug("Start call time: %d ms", (end - start) / 1000);
    EXPECT_LT(end - start, guint(2000 * 1000));

    EXPECT_EVENTUALLY_EQ(ubuntu::app_launch::AppID::parse("com.test.good_application_1.2.3"),
                         this->manager->lastFocusedApp);
    EXPECT_EVENTUALLY_EQ(ubuntu::app_launch::AppID::parse("com.test.good_application_1.2.3"),
                         this->manager->lastResumedApp);

    g_dbus_connection_remove_filter(session, filter);
    g_object_unref(session);
}

TEST_F(LibUAL, LegacySingleInstance)
{
    /* Check for a single-instance app */
    auto singleappid = ubuntu::app_launch::AppID::find(registry, "single");
    auto singleapp = ubuntu::app_launch::Application::create(singleappid, registry);

    singleapp->launch();

    auto singleStart = systemd->unitCalls();
    ASSERT_EQ(1u, singleStart.size());
    EXPECT_EQ(SystemdMock::instanceName({"application-legacy", "single", "", 0, {}}), singleStart.begin()->name);

    systemd->managerClear();

    /* Check for a multi-instance app */
    auto multipleappid = ubuntu::app_launch::AppID::find(registry, "multiple");
    auto multipleapp = ubuntu::app_launch::Application::create(multipleappid, registry);

    auto inst = multipleapp->launch();

    auto multiStart = systemd->unitCalls();
    ASSERT_EQ(1u, multiStart.size());
    EXPECT_EQ(SystemdMock::instanceName(
                  {"application-legacy",
                   "multiple",
                   std::dynamic_pointer_cast<ubuntu::app_launch::jobs::instance::Base>(inst)->getInstanceId(),
                   0,
                   {}}),
              multiStart.begin()->name);
}

TEST_F(LibUAL, StartHelper)
{
    auto untrusted = ubuntu::app_launch::Helper::Type::from_raw("untrusted-type");

    /* Basic make sure we can send the event */
    auto appid = ubuntu::app_launch::AppID::parse("com.test.multiple_first_1.2.3");
    auto helper = ubuntu::app_launch::Helper::create(untrusted, appid, registry);

    auto inst = helper->launch();

    auto helperStart = systemd->unitCalls();

    ASSERT_EQ(1u, helperStart.size());
    EXPECT_EQ(SystemdMock::instanceName(
                  {"untrusted-type",
                   "com.test.multiple_first_1.2.3",
                   std::dynamic_pointer_cast<ubuntu::app_launch::jobs::instance::Base>(inst)->getInstanceId(),
                   0,
                   {}}),
              helperStart.begin()->name);

    systemd->managerClear();

    /* Now check a multi out */
    auto inst2 = helper->launch();

    auto helperStart2 = systemd->unitCalls();

    ASSERT_EQ(1u, helperStart2.size());
    EXPECT_EQ(SystemdMock::instanceName(
                  {"untrusted-type",
                   "com.test.multiple_first_1.2.3",
                   std::dynamic_pointer_cast<ubuntu::app_launch::jobs::instance::Base>(inst2)->getInstanceId(),
                   0,
                   {}}),
              helperStart2.begin()->name);

    systemd->managerClear();

    /* Let's pass some URLs */
    std::vector<ubuntu::app_launch::Helper::URL> urls = {
        ubuntu::app_launch::Helper::URL::from_raw("http://ubuntu.com/"),
        ubuntu::app_launch::Helper::URL::from_raw("https://ubuntu.com/"),
        ubuntu::app_launch::Helper::URL::from_raw("file:///home/phablet/test.txt")};

    auto inst3 = helper->launch(urls);

    auto helperStart3 = systemd->unitCalls();

    ASSERT_EQ(1u, helperStart3.size());
    EXPECT_EQ(SystemdMock::instanceName(
                  {"untrusted-type",
                   "com.test.multiple_first_1.2.3",
                   std::dynamic_pointer_cast<ubuntu::app_launch::jobs::instance::Base>(inst3)->getInstanceId(),
                   0,
                   {}}),
              helperStart3.begin()->name);

    /* TODO: Check URLS in exec */

    return;
}

TEST_F(LibUAL, StopHelper)
{
    /* Multi helper */
    auto untrusted = ubuntu::app_launch::Helper::Type::from_raw("untrusted-type");

    auto appid = ubuntu::app_launch::AppID::parse("com.bar_foo_8432.13.1");
    auto helper = ubuntu::app_launch::Helper::create(untrusted, appid, registry);

    ASSERT_TRUE(helper->hasInstances());

    auto instances = helper->instances();

    EXPECT_EQ(1, int(instances.size()));

    instances[0]->stop();

    auto calls = systemd->stopCalls();

    ASSERT_EQ(1u, calls.size());

    EXPECT_EQ(SystemdMock::instanceName({"untrusted-type", "com.bar_foo_8432.13.1", "24034582324132", 0, {}}),
              *calls.begin());

    return;
}

TEST_F(LibUAL, HelperList)
{
    auto nothelper = ubuntu::app_launch::Helper::Type::from_raw("not-a-type");
    auto notlist = ubuntu::app_launch::Registry::runningHelpers(nothelper, registry);

    EXPECT_EQ(0, int(notlist.size()));

    auto goodhelper = ubuntu::app_launch::Helper::Type::from_raw("untrusted-type");
    auto goodlist = ubuntu::app_launch::Registry::runningHelpers(goodhelper, registry);

    ASSERT_EQ(2, int(goodlist.size()));

    goodlist.sort(
        [](const std::shared_ptr<ubuntu::app_launch::Helper>& a, const std::shared_ptr<ubuntu::app_launch::Helper>& b) {
            std::string sa = a->appId();
            std::string sb = b->appId();

            return sa < sb;
        });

    EXPECT_EQ("com.bar_foo_8432.13.1", (std::string)goodlist.front()->appId());
    EXPECT_EQ("com.foo_bar_43.23.12", (std::string)goodlist.back()->appId());

    EXPECT_TRUE(goodlist.front()->hasInstances());
    EXPECT_TRUE(goodlist.back()->hasInstances());

    EXPECT_EQ(1, int(goodlist.front()->instances().size()));
    EXPECT_EQ(1, int(goodlist.back()->instances().size()));

    EXPECT_TRUE(goodlist.front()->instances()[0]->isRunning());
    EXPECT_TRUE(goodlist.back()->instances()[0]->isRunning());
}

typedef struct
{
    int count;
    const gchar* appid;
    const gchar* type;
    const gchar* instance;
} helper_observer_data_t;

static void helper_observer_cb(const gchar* appid, const gchar* instance, const gchar* type, gpointer user_data)
{
    helper_observer_data_t* data = (helper_observer_data_t*)user_data;

    if (g_strcmp0(data->appid, appid) == 0 && g_strcmp0(data->type, type) == 0 &&
        g_strcmp0(data->instance, instance) == 0)
    {
        data->count++;
    }
}

TEST_F(LibUAL, StartStopHelperObserver)
{
    helper_observer_data_t start_data = {
        .count = 0, .appid = "com.foo_foo_1.2.3", .type = "my-type-is-scorpio", .instance = nullptr};
    helper_observer_data_t stop_data = {
        .count = 0, .appid = "com.bar_bar_44.32", .type = "my-type-is-libra", .instance = "1234"};

    ASSERT_TRUE(ubuntu_app_launch_observer_add_helper_started(helper_observer_cb, "my-type-is-scorpio", &start_data));
    ASSERT_TRUE(ubuntu_app_launch_observer_add_helper_stop(helper_observer_cb, "my-type-is-libra", &stop_data));

    /* Basic start */
    systemd->managerEmitNew(SystemdMock::instanceName({"my-type-is-scorpio", "com.foo_foo_1.2.3", "", 0, {}}), "/");

    EXPECT_EVENTUALLY_EQ(1, start_data.count);

    /* Basic stop */
    systemd->managerEmitRemoved(SystemdMock::instanceName({"my-type-is-scorpio", "com.foo_foo_1.2.3", "", 0, {}}), "/");

    EXPECT_EVENTUALLY_EQ(1, stop_data.count);

    /* Remove */
    ASSERT_TRUE(
        ubuntu_app_launch_observer_delete_helper_started(helper_observer_cb, "my-type-is-scorpio", &start_data));
    ASSERT_TRUE(ubuntu_app_launch_observer_delete_helper_stop(helper_observer_cb, "my-type-is-libra", &stop_data));
}

// DISABLED: Skipping these tests to not block on bug #1584849
TEST_F(LibUAL, DISABLED_PauseResume)
{
    g_setenv("UBUNTU_APP_LAUNCH_OOM_PROC_PATH", CMAKE_BINARY_DIR "/libual-proc", 1);

    /* Setup some spew */
    SpewMaster spew;

    /* Setup ZG Mock */
    auto zgmock = std::make_shared<ZeitgeistMock>();

    /* New Systemd Mock */
    dbus_test_service_remove_task(service, *systemd);
    systemd.reset();
    auto systemd2 = std::make_shared<SystemdMock>(
        std::list<SystemdMock::Instance>{
            {"application-click", "com.test.good_application_1.2.3", {}, spew.pid(), {spew.pid()}}},
        CGROUP_DIR);

    /* Give things a chance to start */
    EXPECT_EVENTUALLY_FUNC_EQ(DBUS_TEST_TASK_STATE_RUNNING, systemd2->stateFunc());
    EXPECT_EVENTUALLY_FUNC_EQ(DBUS_TEST_TASK_STATE_RUNNING, zgmock->stateFunc());

    /* Setup signal handling */
    guint paused_count = 0;
    guint resumed_count = 0;

    ubuntu::app_launch::Registry::appPaused(registry).connect([&paused_count](
        const std::shared_ptr<ubuntu::app_launch::Application>& app,
        const std::shared_ptr<ubuntu::app_launch::Application::Instance>& inst, const std::vector<pid_t>& pids) {
        g_debug("App paused: %s (%s)", std::string(app->appId()).c_str(),
                std::accumulate(pids.begin(), pids.end(), std::string{}, [](const std::string& accum, pid_t pid) {
                    return accum.empty() ? std::to_string(pid) : accum + ", " + std::to_string(pid);
                }).c_str());
        paused_count++;
    });
    ubuntu::app_launch::Registry::appResumed(registry).connect([&resumed_count](
        const std::shared_ptr<ubuntu::app_launch::Application>& app,
        const std::shared_ptr<ubuntu::app_launch::Application::Instance>& inst, const std::vector<pid_t>& pids) {
        g_debug("App resumed: %s (%s)", std::string(app->appId()).c_str(),
                std::accumulate(pids.begin(), pids.end(), std::string{}, [](const std::string& accum, pid_t pid) {
                    return accum.empty() ? std::to_string(pid) : accum + ", " + std::to_string(pid);
                }).c_str());
        resumed_count++;
    });

    /* Get our app object */
    auto appid = ubuntu::app_launch::AppID::find(registry, "com.test.good_application_1.2.3");
    auto app = ubuntu::app_launch::Application::create(appid, registry);

    ASSERT_EQ(1, int(app->instances().size()));

    auto instance = app->instances()[0];

    /* Test it */
    EXPECT_NE(0u, spew.dataCnt());
    paused_count = 0;

    /* Pause the app */
    instance->pause();

    pause(0);     /* Flush queued events */
    spew.reset(); /* clear it */

    /* Check data coming out */
    EXPECT_EVENTUALLY_EQ(1u, paused_count);
    EXPECT_EQ(0u, spew.dataCnt());

    /* Check to make sure we sent the event to ZG */
    auto inserts = zgmock->insertCalls();
    EXPECT_EQ(1u, inserts.size());

    zgmock->clear();

    /* Check to ensure we set the OOM score */
    EXPECT_EQ("900", spew.oomScore());

    resumed_count = 0;

    /* Now Resume the App */
    instance->resume();

    EXPECT_EVENTUALLY_EQ(1u, resumed_count);
    EXPECT_NE(0u, spew.dataCnt());

    /* Check to make sure we sent the event to ZG */
    auto inserts2 = zgmock->insertCalls();
    EXPECT_EQ(1u, inserts2.size());

    zgmock->clear();

    /* Check to ensure we set the OOM score */
    EXPECT_EQ("100", spew.oomScore());

    g_spawn_command_line_sync("rm -rf " CMAKE_BINARY_DIR "/libual-proc", NULL, NULL, NULL, NULL);
}

TEST_F(LibUAL, MultiPause)
{
    g_setenv("UBUNTU_APP_LAUNCH_OOM_PROC_PATH", CMAKE_BINARY_DIR "/libual-proc", 1);

    /* Setup A TON OF spew */
    std::array<SpewMaster, 50> spews;

    /* Setup ZG Mock */
    auto zgmock = std::make_shared<ZeitgeistMock>();

    /* New Systemd Mock */
    dbus_test_service_remove_task(service, *systemd);
    systemd.reset();
    std::vector<pid_t> spewpids;
    std::transform(spews.begin(), spews.end(), spewpids.begin(), [](SpewMaster& spew) { return spew.pid(); });
    auto systemd2 = std::make_shared<SystemdMock>(
        std::list<SystemdMock::Instance>{
            {"application-click", "com.test.good_application_1.2.3", {}, spews.begin()->pid(), spewpids}},
        CGROUP_DIR);

    /* Give things a chance to start */
    EXPECT_EVENTUALLY_FUNC_EQ(DBUS_TEST_TASK_STATE_RUNNING, systemd2->stateFunc());
    EXPECT_EVENTUALLY_FUNC_EQ(DBUS_TEST_TASK_STATE_RUNNING, zgmock->stateFunc());

    /* Setup signal handling */
    guint paused_count = 0;
    guint resumed_count = 0;

    ubuntu::app_launch::Registry::appPaused(registry).connect([&paused_count](
        const std::shared_ptr<ubuntu::app_launch::Application>& app,
        const std::shared_ptr<ubuntu::app_launch::Application::Instance>& inst, const std::vector<pid_t>& pids) {
        g_debug("App paused: %s (%s)", std::string(app->appId()).c_str(),
                std::accumulate(pids.begin(), pids.end(), std::string{}, [](const std::string& accum, pid_t pid) {
                    return accum.empty() ? std::to_string(pid) : accum + ", " + std::to_string(pid);
                }).c_str());
        paused_count++;
    });
    ubuntu::app_launch::Registry::appResumed(registry).connect([&resumed_count](
        const std::shared_ptr<ubuntu::app_launch::Application>& app,
        const std::shared_ptr<ubuntu::app_launch::Application::Instance>& inst, const std::vector<pid_t>& pids) {
        g_debug("App resumed: %s (%s)", std::string(app->appId()).c_str(),
                std::accumulate(pids.begin(), pids.end(), std::string{}, [](const std::string& accum, pid_t pid) {
                    return accum.empty() ? std::to_string(pid) : accum + ", " + std::to_string(pid);
                }).c_str());
        resumed_count++;
    });

    /* Get our app object */
    auto appid = ubuntu::app_launch::AppID::find(registry, "com.test.good_application_1.2.3");
    auto app = ubuntu::app_launch::Application::create(appid, registry);

    ASSERT_EQ(1, int(app->instances().size()));

    auto instance = app->instances()[0];

    /* Test it */
    EXPECT_NE(0, std::accumulate(spews.begin(), spews.end(), int{0},
                                 [](const int& acc, SpewMaster& spew) { return acc + spew.dataCnt(); }));

    /* Pause the app */
    instance->pause();

    EXPECT_EVENTUALLY_EQ(1u, paused_count);

    std::for_each(spews.begin(), spews.end(), [](SpewMaster& spew) { spew.reset(); });
    pause(50);

    /* Check data coming out */
    EXPECT_EQ(0, std::accumulate(spews.begin(), spews.end(), int{0},
                                 [](const int& acc, SpewMaster& spew) { return acc + spew.dataCnt(); }));

    /* Now Resume the App */
    instance->resume();

    EXPECT_EVENTUALLY_EQ(1u, resumed_count);

    pause(50);

    EXPECT_NE(0, std::accumulate(spews.begin(), spews.end(), int{0},
                                 [](const int& acc, SpewMaster& spew) { return acc + spew.dataCnt(); }));

    /* Pause the app */
    instance->pause();

    EXPECT_EVENTUALLY_EQ(2u, paused_count);

    std::for_each(spews.begin(), spews.end(), [](SpewMaster& spew) { spew.reset(); });
    pause(50);

    /* Check data coming out */
    EXPECT_EQ(0, std::accumulate(spews.begin(), spews.end(), int{0},
                                 [](const int& acc, SpewMaster& spew) { return acc + spew.dataCnt(); }));

    /* Now Resume the App */
    instance->resume();

    EXPECT_EVENTUALLY_EQ(2u, resumed_count);

    pause(50);

    EXPECT_NE(0, std::accumulate(spews.begin(), spews.end(), int{0},
                                 [](const int& acc, SpewMaster& spew) { return acc + spew.dataCnt(); }));

    g_spawn_command_line_sync("rm -rf " CMAKE_BINARY_DIR "/libual-proc", NULL, NULL, NULL, NULL);
}

TEST_F(LibUAL, OOMSet)
{
    g_setenv("UBUNTU_APP_LAUNCH_OOM_PROC_PATH", CMAKE_BINARY_DIR "/libual-proc", 1);

    GPid testpid = getpid();

    /* Setup our OOM adjust file */
    gchar* procdir = g_strdup_printf(CMAKE_BINARY_DIR "/libual-proc/%d", testpid);
    ASSERT_EQ(0, g_mkdir_with_parents(procdir, 0700));
    gchar* oomadjfile = g_strdup_printf("%s/oom_score_adj", procdir);
    g_free(procdir);
    ASSERT_TRUE(g_file_set_contents(oomadjfile, "0", -1, NULL));

    /* Get our app object */
    auto appid = ubuntu::app_launch::AppID::find(registry, "com.test.good_application_1.2.3");
    auto app = ubuntu::app_launch::Application::create(appid, registry);

    ASSERT_EQ(1, int(app->instances().size()));

    auto instance = app->instances()[0];

    /* Set the OOM Score */
    instance->setOomAdjustment(ubuntu::app_launch::oom::paused());

    /* Check to ensure we set the OOM score */
    gchar* oomscore = NULL;
    ASSERT_TRUE(g_file_get_contents(oomadjfile, &oomscore, NULL, NULL));
    EXPECT_STREQ("900", oomscore);
    g_free(oomscore);

    /* Set the OOM Score */
    instance->setOomAdjustment(ubuntu::app_launch::oom::focused());

    /* Check to ensure we set the OOM score */
    ASSERT_TRUE(g_file_get_contents(oomadjfile, &oomscore, NULL, NULL));
    EXPECT_STREQ("100", oomscore);
    g_free(oomscore);

    /* Custom Score */
    auto custom = ubuntu::app_launch::oom::fromLabelAndValue(432, "Custom");
    instance->setOomAdjustment(custom);

    /* Check to ensure we set the OOM score */
    ASSERT_TRUE(g_file_get_contents(oomadjfile, &oomscore, NULL, NULL));
    EXPECT_STREQ("432", oomscore);
    g_free(oomscore);

    /* Check we can read it too! */
    EXPECT_EQ(custom, instance->getOomAdjustment());

    /* Remove write access from it */
    auto nowrite = std::string("chmod -w ") + oomadjfile;
    g_spawn_command_line_sync(nowrite.c_str(), nullptr, nullptr, nullptr, nullptr);
    instance->setOomAdjustment(ubuntu::app_launch::oom::focused());

    /* Cleanup */
    g_spawn_command_line_sync("rm -rf " CMAKE_BINARY_DIR "/libual-proc", NULL, NULL, NULL, NULL);

    /* Test no entry */
    instance->setOomAdjustment(ubuntu::app_launch::oom::focused());

    g_free(oomadjfile);
}

TEST_F(LibUAL, StartSessionHelper)
{
    MirConnection* conn = mir_connect_sync("libual-test", "start-session-helper");  // Mocked, doesn't need cleaning up
    MirPromptSession* msession = mir_connection_create_prompt_session_sync(conn, 5, nullptr, nullptr);

    /* Building a temporary file and making an FD for it */
    const char* filedata = "This is some data that we should get on the other side\n";
    ASSERT_TRUE(g_file_set_contents(SESSION_TEMP_FILE, filedata, strlen(filedata), nullptr) == TRUE);
    int mirfd = open(SESSION_TEMP_FILE, 0);
    mir_mock_set_trusted_fd(mirfd);

    /* Basic make sure we can send the event */
    auto untrusted = ubuntu::app_launch::Helper::Type::from_raw("untrusted-type");
    auto appid = ubuntu::app_launch::AppID::parse("com.test.multiple_first_1.2.3");
    auto helper = ubuntu::app_launch::Helper::create(untrusted, appid, registry);

    helper->launch(msession);

    auto calls = systemd->unitCalls();
    ASSERT_EQ(1u, calls.size());

    /* Check the environment */
    auto& env = calls.begin()->environment;
    EXPECT_TRUE(check_env(env, "APP_ID", "com.test.multiple_first_1.2.3"));
    EXPECT_TRUE(check_env(env, "HELPER_TYPE", "untrusted-type"));

    auto demanglename = find_env(env, "UBUNTU_APP_LAUNCH_DEMANGLE_NAME");
    ASSERT_FALSE(demanglename.empty());
    EXPECT_EQ(g_dbus_connection_get_unique_name(bus), split_env(demanglename).second);
    auto demanglepath = find_env(env, "UBUNTU_APP_LAUNCH_DEMANGLE_PATH");
    ASSERT_FALSE(demanglepath.empty());

    /* Setup environment for call */
    g_setenv("UBUNTU_APP_LAUNCH_DEMANGLE_NAME", split_env(demanglename).second.c_str(), TRUE);
    g_setenv("UBUNTU_APP_LAUNCH_DEMANGLE_PATH", split_env(demanglepath).second.c_str(), TRUE);

    /* Exec our tool */
    std::promise<std::string> outputpromise;
    std::thread t([&outputpromise]() {
        gchar* socketstdout = nullptr;
        GError* error = nullptr;
        g_unsetenv("G_MESSAGES_DEBUG");

        g_spawn_command_line_sync(SOCKET_DEMANGLER " " SOCKET_TOOL, &socketstdout, nullptr, nullptr, &error);

        if (error != nullptr)
        {
            fprintf(stderr, "Unable to spawn '" SOCKET_DEMANGLER " " SOCKET_TOOL "': %s\n", error->message);
            g_error_free(error);
            outputpromise.set_value(std::string(""));
        }
        else
        {
            outputpromise.set_value(std::string(socketstdout));
            g_free(socketstdout);
        }
    });
    t.detach();

    auto outputfuture = outputpromise.get_future();
    while (outputfuture.wait_for(std::chrono::milliseconds{1}) != std::future_status::ready)
    {
        pause();
    }

    ASSERT_STREQ(filedata, outputfuture.get().c_str());

    return;
}

#if 0
/* Need to change as helpers change to not use Upstart features */
TEST_F(LibUAL, SetExec)
{
    DbusTestDbusMockObject* obj =
        dbus_test_dbus_mock_get_object(mock, "/com/ubuntu/Upstart", "com.ubuntu.Upstart0_6", NULL);

    const char* exec = "lets exec this";

    g_setenv("UPSTART_JOB", "fubar", TRUE);
    g_unsetenv("UBUNTU_APP_LAUNCH_DEMANGLE_NAME");
    EXPECT_TRUE(ubuntu_app_launch_helper_set_exec(exec, NULL));

    guint len = 0;
    const DbusTestDbusMockCall* calls = dbus_test_dbus_mock_object_get_method_calls(mock, obj, "SetEnv", &len, NULL);
    ASSERT_NE(nullptr, calls);
    ASSERT_EQ(1u, len);

    gchar* appexecstr = g_strdup_printf("APP_EXEC=%s", exec);
    GVariant* appexecenv = g_variant_get_child_value(calls[0].params, 1);
    EXPECT_STREQ(appexecstr, g_variant_get_string(appexecenv, nullptr));
    g_variant_unref(appexecenv);
    g_free(appexecstr);

    ASSERT_TRUE(dbus_test_dbus_mock_object_clear_method_calls(mock, obj, NULL));

    /* Now check for the demangler */
    g_setenv("UBUNTU_APP_LAUNCH_DEMANGLE_NAME", g_dbus_connection_get_unique_name(bus), TRUE);
    EXPECT_TRUE(ubuntu_app_launch_helper_set_exec(exec, NULL));

    calls = dbus_test_dbus_mock_object_get_method_calls(mock, obj, "SetEnv", &len, NULL);
    ASSERT_NE(nullptr, calls);
    ASSERT_EQ(1u, len);

    gchar* demangleexecstr = g_strdup_printf("APP_EXEC=%s %s", SOCKET_DEMANGLER_INSTALL, exec);
    appexecenv = g_variant_get_child_value(calls[0].params, 1);
    EXPECT_STREQ(demangleexecstr, g_variant_get_string(appexecenv, nullptr));
    g_variant_unref(appexecenv);
    g_free(demangleexecstr);

    ASSERT_TRUE(dbus_test_dbus_mock_object_clear_method_calls(mock, obj, NULL));

    /* Now check for the directory */
    g_setenv("UBUNTU_APP_LAUNCH_DEMANGLE_NAME", g_dbus_connection_get_unique_name(bus), TRUE);
    EXPECT_TRUE(ubuntu_app_launch_helper_set_exec(exec, "/not/a/real/directory"));

    calls = dbus_test_dbus_mock_object_get_method_calls(mock, obj, "SetEnv", &len, NULL);
    ASSERT_NE(nullptr, calls);
    EXPECT_EQ(2u, len);

    appexecenv = g_variant_get_child_value(calls[1].params, 1);
    EXPECT_STREQ("APP_DIR=/not/a/real/directory", g_variant_get_string(appexecenv, nullptr));
    g_variant_unref(appexecenv);

    ASSERT_TRUE(dbus_test_dbus_mock_object_clear_method_calls(mock, obj, NULL));
}
#endif

TEST_F(LibUAL, AppInfo)
{
    g_setenv("TEST_CLICK_DB", "click-db-dir", TRUE);
    g_setenv("TEST_CLICK_USER", "test-user", TRUE);

    /* Correct values from a click */
    auto appid = ubuntu::app_launch::AppID::parse("com.test.good_application_1.2.4");
    auto app = ubuntu::app_launch::Application::create(appid, registry);

    EXPECT_TRUE((bool)app->info());
    EXPECT_EQ("Application", app->info()->name().value());

    /* Correct values from a legacy */
    auto barid = ubuntu::app_launch::AppID::find(registry, "bar");
    EXPECT_THROW(ubuntu::app_launch::Application::create(barid, registry), std::runtime_error);

    /* Correct values for libertine */
    auto libertineid = ubuntu::app_launch::AppID::parse("container-name_test_0.0");
    auto libertine = ubuntu::app_launch::Application::create(libertineid, registry);

    EXPECT_TRUE((bool)libertine->info());
    EXPECT_EQ("Test", libertine->info()->name().value());

    /* Correct values for nested libertine */
    auto nestedlibertineid = ubuntu::app_launch::AppID::parse("container-name_test-nested_0.0");
    auto nestedlibertine = ubuntu::app_launch::Application::create(nestedlibertineid, registry);

    EXPECT_TRUE((bool)nestedlibertine->info());
    EXPECT_EQ("Test Nested", nestedlibertine->info()->name().value());
}<|MERGE_RESOLUTION|>--- conflicted
+++ resolved
@@ -54,17 +54,12 @@
 class LibUAL : public EventuallyFixture
 {
 protected:
-<<<<<<< HEAD
-    DbusTestService* service = nullptr;
-    GDBusConnection* bus = nullptr;
-    std::shared_ptr<SystemdMock> systemd;
-=======
     DbusTestService* service = NULL;
     DbusTestDbusMock* mock = NULL;
     DbusTestDbusMock* cgmock = NULL;
     std::shared_ptr<LibertineService> libertine;
+    std::shared_ptr<SystemdMock> systemd;
     GDBusConnection* bus = NULL;
->>>>>>> fc9bb906
     guint resume_timeout = 0;
     std::shared_ptr<ubuntu::app_launch::Registry> registry;
 
@@ -189,18 +184,13 @@
             CGROUP_DIR);
 
         /* Put it together */
-<<<<<<< HEAD
         dbus_test_service_add_task(service, *systemd);
-=======
-        dbus_test_service_add_task(service, DBUS_TEST_TASK(mock));
-        dbus_test_service_add_task(service, DBUS_TEST_TASK(cgmock));
 
         /* Add in Libertine */
         libertine = std::make_shared<LibertineService>();
         dbus_test_service_add_task(service, *libertine);
         dbus_test_service_add_task(service, libertine->waitTask());
 
->>>>>>> fc9bb906
         dbus_test_service_start_tasks(service);
 
         bus = g_bus_get_sync(G_BUS_TYPE_SESSION, NULL, NULL);
@@ -228,13 +218,8 @@
         //
         // ubuntu::app_launch::Registry::clearDefault();
 
-<<<<<<< HEAD
         systemd.reset();
-=======
         libertine.reset();
-        g_clear_object(&mock);
-        g_clear_object(&cgmock);
->>>>>>> fc9bb906
         g_clear_object(&service);
 
         g_object_unref(bus);
@@ -361,34 +346,6 @@
 }
 #endif
 
-<<<<<<< HEAD
-/* NOTE: The fact that there is 'libertine-data' in these strings is because
-   we're using one CACHE_HOME for this test suite and the libertine functions
-   need to pull things from there, where these are only comparisons. It's just
-   what value is in the environment variable */
-TEST_F(LibUAL, ApplicationLog)
-{
-    auto appid = ubuntu::app_launch::AppID::parse("com.test.good_application_1.2.3");
-    auto app = ubuntu::app_launch::Application::create(appid, registry);
-
-    EXPECT_EQ(
-        std::string(CMAKE_SOURCE_DIR "/libertine-data/upstart/application-click-com.test.good_application_1.2.3.log"),
-        app->instances()[0]->logPath());
-
-    appid = ubuntu::app_launch::AppID::find(registry, "single");
-    app = ubuntu::app_launch::Application::create(appid, registry);
-
-    ASSERT_LT(0, int(app->instances().size()));
-
-    EXPECT_EQ(std::string(CMAKE_SOURCE_DIR "/libertine-data/upstart/application-legacy-single-.log"),
-              app->instances()[0]->logPath());
-
-    appid = ubuntu::app_launch::AppID::find(registry, "multiple");
-    app = ubuntu::app_launch::Application::create(appid, registry);
-
-    EXPECT_EQ(std::string(CMAKE_SOURCE_DIR "/libertine-data/upstart/application-legacy-multiple-2342345.log"),
-              app->instances()[0]->logPath());
-=======
 TEST_F(LibUAL, ApplicationPid)
 {
     /* Check bad params */
@@ -459,7 +416,6 @@
     EXPECT_TRUE(g_variant_equal(calls->params,
                                 g_variant_new("(ss)", "freezer", "upstart/application-legacy-multiple-2342345")));
     ASSERT_TRUE(dbus_test_dbus_mock_object_clear_method_calls(cgmock, cgobject, NULL));
->>>>>>> fc9bb906
 }
 
 TEST_F(LibUAL, ApplicationId)
