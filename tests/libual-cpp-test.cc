/*
 * Copyright 2013 Canonical Ltd.
 *
 * This program is free software: you can redistribute it and/or modify it
 * under the terms of the GNU General Public License version 3, as published
 * by the Free Software Foundation.
 *
 * This program is distributed in the hope that it will be useful, but
 * WITHOUT ANY WARRANTY; without even the implied warranties of
 * MERCHANTABILITY, SATISFACTORY QUALITY, or FITNESS FOR A PARTICULAR
 * PURPOSE.  See the GNU General Public License for more details.
 *
 * You should have received a copy of the GNU General Public License along
 * with this program.  If not, see <http://www.gnu.org/licenses/>.
 *
 * Authors:
 *     Ted Gould <ted.gould@canonical.com>
 */

#include <algorithm>
#include <functional>
#include <future>
#include <numeric>
#include <thread>

<<<<<<< HEAD
=======
#include "eventually-fixture.h"
>>>>>>> ea3aff67
#include "mir-mock.h"
#include <gio/gio.h>
#include <gtest/gtest.h>
#include <zeitgeist.h>

#include "application.h"
#include "glib-thread.h"
#include "helper.h"
#include "registry.h"

extern "C" {
#include "libdbustest/dbus-test.h"
#include "ubuntu-app-launch.h"
#include <fcntl.h>
}

class LibUAL : public EventuallyFixture
{
protected:
    DbusTestService* service = NULL;
    DbusTestDbusMock* mock = NULL;
    DbusTestDbusMock* cgmock = NULL;
    GDBusConnection* bus = NULL;
    std::string last_focus_appid;
    std::string last_resume_appid;
    guint resume_timeout = 0;
    std::shared_ptr<ubuntu::app_launch::Registry> registry;

private:
    static void focus_cb(const gchar* appid, gpointer user_data)
    {
        g_debug("Focus Callback: %s", appid);
        LibUAL* _this = static_cast<LibUAL*>(user_data);
        _this->last_focus_appid = appid;
    }

    static void resume_cb(const gchar* appid, gpointer user_data)
    {
        g_debug("Resume Callback: %s", appid);
        LibUAL* _this = static_cast<LibUAL*>(user_data);
        _this->last_resume_appid = appid;

        if (_this->resume_timeout > 0)
        {
            _this->pause(_this->resume_timeout);
        }
    }

protected:
    /* Useful debugging stuff, but not on by default.  You really want to
       not get all this noise typically */
    void debugConnection()
    {
        if (true)
        {
            return;
        }

        DbusTestBustle* bustle = dbus_test_bustle_new("test.bustle");
        dbus_test_service_add_task(service, DBUS_TEST_TASK(bustle));
        g_object_unref(bustle);

        DbusTestProcess* monitor = dbus_test_process_new("dbus-monitor");
        dbus_test_service_add_task(service, DBUS_TEST_TASK(monitor));
        g_object_unref(monitor);
    }

    virtual void SetUp()
    {
        /* Click DB test mode */
        g_setenv("TEST_CLICK_DB", "click-db-dir", TRUE);
        g_setenv("TEST_CLICK_USER", "test-user", TRUE);

        gchar* linkfarmpath = g_build_filename(CMAKE_SOURCE_DIR, "link-farm", NULL);
        g_setenv("UBUNTU_APP_LAUNCH_LINK_FARM", linkfarmpath, TRUE);
        g_free(linkfarmpath);

        g_setenv("XDG_DATA_DIRS", CMAKE_SOURCE_DIR, TRUE);
        g_setenv("XDG_CACHE_HOME", CMAKE_SOURCE_DIR "/libertine-data", TRUE);
        g_setenv("XDG_DATA_HOME", CMAKE_SOURCE_DIR "/libertine-home", TRUE);

        service = dbus_test_service_new(NULL);

        debugConnection();

        mock = dbus_test_dbus_mock_new("com.ubuntu.Upstart");

        DbusTestDbusMockObject* obj =
            dbus_test_dbus_mock_get_object(mock, "/com/ubuntu/Upstart", "com.ubuntu.Upstart0_6", NULL);

        dbus_test_dbus_mock_object_add_method(mock, obj, "EmitEvent", G_VARIANT_TYPE("(sasb)"), NULL, "", NULL);

        dbus_test_dbus_mock_object_add_method(mock, obj, "GetJobByName", G_VARIANT_TYPE("s"), G_VARIANT_TYPE("o"),
                                              "if args[0] == 'application-click':\n"
                                              "	ret = dbus.ObjectPath('/com/test/application_click')\n"
                                              "elif args[0] == 'application-legacy':\n"
                                              "	ret = dbus.ObjectPath('/com/test/application_legacy')\n"
                                              "elif args[0] == 'untrusted-helper':\n"
                                              "	ret = dbus.ObjectPath('/com/test/untrusted/helper')\n",
                                              NULL);

        dbus_test_dbus_mock_object_add_method(mock, obj, "SetEnv", G_VARIANT_TYPE("(assb)"), NULL, "", NULL);

        /* Click App */
        DbusTestDbusMockObject* jobobj =
            dbus_test_dbus_mock_get_object(mock, "/com/test/application_click", "com.ubuntu.Upstart0_6.Job", NULL);

        dbus_test_dbus_mock_object_add_method(
            mock, jobobj, "Start", G_VARIANT_TYPE("(asb)"), NULL,
            "if args[0][0] == 'APP_ID=com.test.good_application_1.2.3':"
            "    raise dbus.exceptions.DBusException('Foo running', name='com.ubuntu.Upstart0_6.Error.AlreadyStarted')",
            NULL);

        dbus_test_dbus_mock_object_add_method(mock, jobobj, "Stop", G_VARIANT_TYPE("(asb)"), NULL, "", NULL);

        dbus_test_dbus_mock_object_add_method(mock, jobobj, "GetAllInstances", NULL, G_VARIANT_TYPE("ao"),
                                              "ret = [ dbus.ObjectPath('/com/test/app_instance') ]", NULL);

        dbus_test_dbus_mock_object_add_method(mock, jobobj, "GetInstanceByName", G_VARIANT_TYPE_STRING,
                                              G_VARIANT_TYPE("o"), "ret = dbus.ObjectPath('/com/test/app_instance')",
                                              NULL);

        DbusTestDbusMockObject* instobj =
            dbus_test_dbus_mock_get_object(mock, "/com/test/app_instance", "com.ubuntu.Upstart0_6.Instance", NULL);
        dbus_test_dbus_mock_object_add_property(mock, instobj, "name", G_VARIANT_TYPE_STRING,
                                                g_variant_new_string("com.test.good_application_1.2.3"), NULL);
        gchar* process_var = g_strdup_printf("[('main', %d)]", getpid());
        dbus_test_dbus_mock_object_add_property(mock, instobj, "processes", G_VARIANT_TYPE("a(si)"),
                                                g_variant_new_parsed(process_var), NULL);
        g_free(process_var);

        /*  Legacy App */
        DbusTestDbusMockObject* ljobobj =
            dbus_test_dbus_mock_get_object(mock, "/com/test/application_legacy", "com.ubuntu.Upstart0_6.Job", NULL);

        dbus_test_dbus_mock_object_add_method(mock, ljobobj, "Start", G_VARIANT_TYPE("(asb)"), NULL, "", NULL);

        dbus_test_dbus_mock_object_add_method(mock, ljobobj, "Stop", G_VARIANT_TYPE("(asb)"), NULL, "", NULL);

        dbus_test_dbus_mock_object_add_method(mock, ljobobj, "GetAllInstances", NULL, G_VARIANT_TYPE("ao"),
                                              "ret = [ dbus.ObjectPath('/com/test/legacy_app_instance'), "
                                              "dbus.ObjectPath('/com/test/legacy_app_instance2') ]",
                                              NULL);

        dbus_test_dbus_mock_object_add_method(mock, ljobobj, "GetInstanceByName", G_VARIANT_TYPE_STRING,
                                              G_VARIANT_TYPE("o"),
                                              "ret = dbus.ObjectPath('/com/test/legacy_app_instance')", NULL);

        DbusTestDbusMockObject* linstobj = dbus_test_dbus_mock_get_object(mock, "/com/test/legacy_app_instance",
                                                                          "com.ubuntu.Upstart0_6.Instance", NULL);
        dbus_test_dbus_mock_object_add_property(mock, linstobj, "name", G_VARIANT_TYPE_STRING,
                                                g_variant_new_string("multiple-2342345"), NULL);
        dbus_test_dbus_mock_object_add_property(mock, linstobj, "processes", G_VARIANT_TYPE("a(si)"),
                                                g_variant_new_parsed("[('main', 5678)]"), NULL);

        DbusTestDbusMockObject* linstobj2 = dbus_test_dbus_mock_get_object(mock, "/com/test/legacy_app_instance2",
                                                                           "com.ubuntu.Upstart0_6.Instance", NULL);
        dbus_test_dbus_mock_object_add_property(mock, linstobj2, "name", G_VARIANT_TYPE_STRING,
                                                g_variant_new_string("single-"), NULL);
        dbus_test_dbus_mock_object_add_property(mock, linstobj2, "processes", G_VARIANT_TYPE("a(si)"),
                                                g_variant_new_parsed("[('main', 5678)]"), NULL);

        /*  Untrusted Helper */
        DbusTestDbusMockObject* uhelperobj =
            dbus_test_dbus_mock_get_object(mock, "/com/test/untrusted/helper", "com.ubuntu.Upstart0_6.Job", NULL);

        dbus_test_dbus_mock_object_add_method(mock, uhelperobj, "Start", G_VARIANT_TYPE("(asb)"), NULL, "", NULL);

        dbus_test_dbus_mock_object_add_method(mock, uhelperobj, "Stop", G_VARIANT_TYPE("(asb)"), NULL, "", NULL);

        dbus_test_dbus_mock_object_add_method(mock, uhelperobj, "GetAllInstances", NULL, G_VARIANT_TYPE("ao"),
                                              "ret = [ dbus.ObjectPath('/com/test/untrusted/helper/instance'), "
                                              "dbus.ObjectPath('/com/test/untrusted/helper/multi_instance') ]",
                                              NULL);

        DbusTestDbusMockObject* uhelperinstance = dbus_test_dbus_mock_get_object(
            mock, "/com/test/untrusted/helper/instance", "com.ubuntu.Upstart0_6.Instance", NULL);
        dbus_test_dbus_mock_object_add_property(mock, uhelperinstance, "name", G_VARIANT_TYPE_STRING,
                                                g_variant_new_string("untrusted-type::com.foo_bar_43.23.12"), NULL);

        DbusTestDbusMockObject* unhelpermulti = dbus_test_dbus_mock_get_object(
            mock, "/com/test/untrusted/helper/multi_instance", "com.ubuntu.Upstart0_6.Instance", NULL);
        dbus_test_dbus_mock_object_add_property(
            mock, unhelpermulti, "name", G_VARIANT_TYPE_STRING,
            g_variant_new_string("untrusted-type:24034582324132:com.bar_foo_8432.13.1"), NULL);

        /* Create the cgroup manager mock */
        cgmock = dbus_test_dbus_mock_new("org.test.cgmock");
        g_setenv("UBUNTU_APP_LAUNCH_CG_MANAGER_NAME", "org.test.cgmock", TRUE);

        DbusTestDbusMockObject* cgobject = dbus_test_dbus_mock_get_object(cgmock, "/org/linuxcontainers/cgmanager",
                                                                          "org.linuxcontainers.cgmanager0_0", NULL);
        dbus_test_dbus_mock_object_add_method(cgmock, cgobject, "GetTasksRecursive", G_VARIANT_TYPE("(ss)"),
                                              G_VARIANT_TYPE("ai"), "ret = [100, 200, 300]", NULL);

        /* Put it together */
        dbus_test_service_add_task(service, DBUS_TEST_TASK(mock));
        dbus_test_service_add_task(service, DBUS_TEST_TASK(cgmock));
        dbus_test_service_start_tasks(service);

        bus = g_bus_get_sync(G_BUS_TYPE_SESSION, NULL, NULL);
        g_dbus_connection_set_exit_on_close(bus, FALSE);
        g_object_add_weak_pointer(G_OBJECT(bus), (gpointer*)&bus);

        /* Make sure we pretend the CG manager is just on our bus */
        g_setenv("UBUNTU_APP_LAUNCH_CG_MANAGER_SESSION_BUS", "YES", TRUE);

        ASSERT_TRUE(ubuntu_app_launch_observer_add_app_focus(focus_cb, this));
        ASSERT_TRUE(ubuntu_app_launch_observer_add_app_resume(resume_cb, this));

        registry = std::make_shared<ubuntu::app_launch::Registry>();
    }

    virtual void TearDown()
    {
        ubuntu_app_launch_observer_delete_app_focus(focus_cb, this);
        ubuntu_app_launch_observer_delete_app_resume(resume_cb, this);

        registry.reset();

        g_clear_object(&mock);
        g_clear_object(&cgmock);
        g_clear_object(&service);

        g_object_unref(bus);

        EXPECT_EVENTUALLY_EQ(nullptr, bus);
    }

    GVariant* find_env(GVariant* env_array, const gchar* var)
    {
        unsigned int i;
        GVariant* retval = nullptr;

        for (i = 0; i < g_variant_n_children(env_array); i++)
        {
            GVariant* child = g_variant_get_child_value(env_array, i);
            const gchar* envvar = g_variant_get_string(child, nullptr);

            if (g_str_has_prefix(envvar, var))
            {
                if (retval != nullptr)
                {
                    g_warning("Found the env var more than once!");
                    g_variant_unref(retval);
                    return nullptr;
                }

                retval = child;
            }
            else
            {
                g_variant_unref(child);
            }
        }

        if (!retval)
        {
            gchar* envstr = g_variant_print(env_array, FALSE);
            g_warning("Unable to find '%s' in '%s'", var, envstr);
            g_free(envstr);
        }

        return retval;
    }

    bool check_env(GVariant* env_array, const gchar* var, const gchar* value)
    {
        bool found = false;
        GVariant* val = find_env(env_array, var);
        if (val == nullptr)
        {
            return false;
        }

        const gchar* envvar = g_variant_get_string(val, nullptr);

        gchar* combined = g_strdup_printf("%s=%s", var, value);
        if (g_strcmp0(envvar, combined) == 0)
        {
            found = true;
        }

        g_variant_unref(val);

        return found;
    }
<<<<<<< HEAD

    void pause(guint time = 0)
    {
        if (time > 0)
        {
            GMainLoop* mainloop = g_main_loop_new(NULL, FALSE);

            g_timeout_add(time,
                          [](gpointer pmainloop) -> gboolean {
                              g_main_loop_quit(static_cast<GMainLoop*>(pmainloop));
                              return G_SOURCE_REMOVE;
                          },
                          mainloop);

            g_main_loop_run(mainloop);

            g_main_loop_unref(mainloop);
        }

        while (g_main_pending())
        {
            g_main_iteration(TRUE);
        }
    }
=======
>>>>>>> ea3aff67
};

TEST_F(LibUAL, StartApplication)
{
    DbusTestDbusMockObject* obj =
        dbus_test_dbus_mock_get_object(mock, "/com/test/application_click", "com.ubuntu.Upstart0_6.Job", NULL);

    /* Basic make sure we can send the event */
    auto appid = ubuntu::app_launch::AppID::parse("com.test.multiple_first_1.2.3");
    auto app = ubuntu::app_launch::Application::create(appid, registry);
    app->launch();

    EXPECT_EQ(1, dbus_test_dbus_mock_object_check_method_call(mock, obj, "Start", NULL, NULL));

    ASSERT_TRUE(dbus_test_dbus_mock_object_clear_method_calls(mock, obj, NULL));

    /* Now look at the details of the call */
    app->launch();

    guint len = 0;
    const DbusTestDbusMockCall* calls = dbus_test_dbus_mock_object_get_method_calls(mock, obj, "Start", &len, NULL);
    EXPECT_NE(nullptr, calls);
    EXPECT_EQ(1, len);

    EXPECT_STREQ("Start", calls->name);
    EXPECT_EQ(2, g_variant_n_children(calls->params));

    GVariant* block = g_variant_get_child_value(calls->params, 1);
    EXPECT_TRUE(g_variant_get_boolean(block));
    g_variant_unref(block);

    GVariant* env = g_variant_get_child_value(calls->params, 0);
    EXPECT_TRUE(check_env(env, "APP_ID", "com.test.multiple_first_1.2.3"));
    g_variant_unref(env);

    ASSERT_TRUE(dbus_test_dbus_mock_object_clear_method_calls(mock, obj, NULL));

    /* Let's pass some URLs */
    std::vector<ubuntu::app_launch::Application::URL> urls{
        ubuntu::app_launch::Application::URL::from_raw("http://ubuntu.com/"),
        ubuntu::app_launch::Application::URL::from_raw("https://ubuntu.com/"),
        ubuntu::app_launch::Application::URL::from_raw("file:///home/phablet/test.txt")};

    app->launch(urls);

    len = 0;
    calls = dbus_test_dbus_mock_object_get_method_calls(mock, obj, "Start", &len, NULL);
    EXPECT_NE(nullptr, calls);
    EXPECT_EQ(1, len);

    env = g_variant_get_child_value(calls->params, 0);
    EXPECT_TRUE(check_env(env, "APP_ID", "com.test.multiple_first_1.2.3"));
    EXPECT_TRUE(
        check_env(env, "APP_URIS", "'http://ubuntu.com/' 'https://ubuntu.com/' 'file:///home/phablet/test.txt'"));
    g_variant_unref(env);

    return;
}

TEST_F(LibUAL, StartApplicationTest)
{
    DbusTestDbusMockObject* obj =
        dbus_test_dbus_mock_get_object(mock, "/com/test/application_click", "com.ubuntu.Upstart0_6.Job", NULL);

    /* Basic make sure we can send the event */
    auto appid = ubuntu::app_launch::AppID::parse("com.test.multiple_first_1.2.3");
    auto app = ubuntu::app_launch::Application::create(appid, registry);
    app->launchTest();

    guint len = 0;
    const DbusTestDbusMockCall* calls = dbus_test_dbus_mock_object_get_method_calls(mock, obj, "Start", &len, NULL);
    EXPECT_NE(nullptr, calls);
    EXPECT_EQ(1, len);

    EXPECT_STREQ("Start", calls->name);
    EXPECT_EQ(2, g_variant_n_children(calls->params));

    GVariant* block = g_variant_get_child_value(calls->params, 1);
    EXPECT_TRUE(g_variant_get_boolean(block));
    g_variant_unref(block);

    GVariant* env = g_variant_get_child_value(calls->params, 0);
    EXPECT_TRUE(check_env(env, "APP_ID", "com.test.multiple_first_1.2.3"));
    EXPECT_TRUE(check_env(env, "QT_LOAD_TESTABILITY", "1"));
    g_variant_unref(env);
}

TEST_F(LibUAL, StopApplication)
{
    DbusTestDbusMockObject* obj =
        dbus_test_dbus_mock_get_object(mock, "/com/test/application_click", "com.ubuntu.Upstart0_6.Job", NULL);

    auto appid = ubuntu::app_launch::AppID::parse("com.test.good_application_1.2.3");
    auto app = ubuntu::app_launch::Application::create(appid, registry);

    ASSERT_TRUE(app->hasInstances());
    EXPECT_EQ(1, app->instances().size());

    app->instances()[0]->stop();

    ASSERT_EQ(dbus_test_dbus_mock_object_check_method_call(mock, obj, "Stop", NULL, NULL), 1);
}

/* NOTE: The fact that there is 'libertine-data' in these strings is because
   we're using one CACHE_HOME for this test suite and the libertine functions
   need to pull things from there, where these are only comparisons. It's just
   what value is in the environment variable */
TEST_F(LibUAL, ApplicationLog)
{
    auto appid = ubuntu::app_launch::AppID::parse("com.test.good_application_1.2.3");
    auto app = ubuntu::app_launch::Application::create(appid, registry);

    EXPECT_EQ(
        std::string(CMAKE_SOURCE_DIR "/libertine-data/upstart/application-click-com.test.good_application_1.2.3.log"),
        app->instances()[0]->logPath());

    appid = ubuntu::app_launch::AppID::find("single");
    app = ubuntu::app_launch::Application::create(appid, registry);

	ASSERT_LT(0, app->instances().size());

    EXPECT_EQ(std::string(CMAKE_SOURCE_DIR "/libertine-data/upstart/application-legacy-single-.log"),
              app->instances()[0]->logPath());

    appid = ubuntu::app_launch::AppID::find("multiple");
    app = ubuntu::app_launch::Application::create(appid, registry);

    EXPECT_EQ(std::string(CMAKE_SOURCE_DIR "/libertine-data/upstart/application-legacy-multiple-2342345.log"),
              app->instances()[0]->logPath());
}

TEST_F(LibUAL, ApplicationPid)
{
    /* Check bad params */
    auto appid = ubuntu::app_launch::AppID::parse("com.test.good_application_1.2.3");
    auto app = ubuntu::app_launch::Application::create(appid, registry);

    ASSERT_LT(0, app->instances().size());

    /* Look at PIDs from cgmanager */
    EXPECT_FALSE(app->instances()[0]->hasPid(1));
    EXPECT_TRUE(app->instances()[0]->hasPid(100));
    EXPECT_TRUE(app->instances()[0]->hasPid(200));
    EXPECT_TRUE(app->instances()[0]->hasPid(300));

    /* Check primary pid, which comes from Upstart */
    EXPECT_EQ(getpid(), app->instances()[0]->primaryPid());

    auto multiappid = ubuntu::app_launch::AppID::find("multiple");
    auto multiapp = ubuntu::app_launch::Application::create(multiappid, registry);
    auto instances = multiapp->instances();
    ASSERT_LT(0, instances.size());
    EXPECT_EQ(5678, instances[0]->primaryPid());

    /* Look at the full PID list from CG Manager */
    DbusTestDbusMockObject* cgobject = dbus_test_dbus_mock_get_object(cgmock, "/org/linuxcontainers/cgmanager",
                                                                      "org.linuxcontainers.cgmanager0_0", NULL);
    const DbusTestDbusMockCall* calls = NULL;
    guint len = 0;

    /* Click in the set */
    ASSERT_TRUE(dbus_test_dbus_mock_object_clear_method_calls(cgmock, cgobject, NULL));
    EXPECT_TRUE(app->instances()[0]->hasPid(100));
    calls = dbus_test_dbus_mock_object_get_method_calls(cgmock, cgobject, "GetTasksRecursive", &len, NULL);
    EXPECT_EQ(1, len);
    EXPECT_STREQ("GetTasksRecursive", calls->name);
    EXPECT_TRUE(g_variant_equal(
        calls->params, g_variant_new("(ss)", "freezer", "upstart/application-click-com.test.good_application_1.2.3")));
    ASSERT_TRUE(dbus_test_dbus_mock_object_clear_method_calls(cgmock, cgobject, NULL));

    /* Click out of the set */
    EXPECT_FALSE(app->instances()[0]->hasPid(101));
    calls = dbus_test_dbus_mock_object_get_method_calls(cgmock, cgobject, "GetTasksRecursive", &len, NULL);
    EXPECT_EQ(1, len);
    EXPECT_STREQ("GetTasksRecursive", calls->name);
    EXPECT_TRUE(g_variant_equal(
        calls->params, g_variant_new("(ss)", "freezer", "upstart/application-click-com.test.good_application_1.2.3")));
    ASSERT_TRUE(dbus_test_dbus_mock_object_clear_method_calls(cgmock, cgobject, NULL));

    /* Legacy Single Instance */
    auto singleappid = ubuntu::app_launch::AppID::find("single");
    auto singleapp = ubuntu::app_launch::Application::create(singleappid, registry);

    ASSERT_LT(0, singleapp->instances().size());
    EXPECT_TRUE(singleapp->instances()[0]->hasPid(100));

    calls = dbus_test_dbus_mock_object_get_method_calls(cgmock, cgobject, "GetTasksRecursive", &len, NULL);
    EXPECT_EQ(1, len);
    EXPECT_STREQ("GetTasksRecursive", calls->name);
    EXPECT_TRUE(g_variant_equal(calls->params, g_variant_new("(ss)", "freezer", "upstart/application-legacy-single-")));
    ASSERT_TRUE(dbus_test_dbus_mock_object_clear_method_calls(cgmock, cgobject, NULL));

    /* Legacy Multi Instance */
    EXPECT_TRUE(multiapp->instances()[0]->hasPid(100));
    calls = dbus_test_dbus_mock_object_get_method_calls(cgmock, cgobject, "GetTasksRecursive", &len, NULL);
    EXPECT_EQ(1, len);
    EXPECT_STREQ("GetTasksRecursive", calls->name);
    EXPECT_TRUE(g_variant_equal(calls->params,
                                g_variant_new("(ss)", "freezer", "upstart/application-legacy-multiple-2342345")));
    ASSERT_TRUE(dbus_test_dbus_mock_object_clear_method_calls(cgmock, cgobject, NULL));
}

TEST_F(LibUAL, ApplicationId)
{
    g_setenv("TEST_CLICK_DB", "click-db-dir", TRUE);
    g_setenv("TEST_CLICK_USER", "test-user", TRUE);

    /* Test with current-user-version, should return the version in the manifest */
    EXPECT_EQ("com.test.good_application_1.2.3",
              (std::string)ubuntu::app_launch::AppID::discover("com.test.good", "application"));

    /* Test with version specified, shouldn't even read the manifest */
    EXPECT_EQ("com.test.good_application_1.2.4",
              (std::string)ubuntu::app_launch::AppID::discover("com.test.good", "application", "1.2.4"));

    /* Test with out a version or app, should return the version in the manifest */
    EXPECT_EQ("com.test.good_application_1.2.3", (std::string)ubuntu::app_launch::AppID::discover(
                                                     "com.test.good", "first-listed-app", "current-user-version"));

    /* Make sure we can select the app from a list correctly */
    EXPECT_EQ("com.test.multiple_first_1.2.3",
              (std::string)ubuntu::app_launch::AppID::discover(
                  "com.test.multiple", ubuntu::app_launch::AppID::ApplicationWildcard::FIRST_LISTED));
    EXPECT_EQ("com.test.multiple_first_1.2.3", (std::string)ubuntu::app_launch::AppID::discover("com.test.multiple"));
    EXPECT_EQ("com.test.multiple_fifth_1.2.3",
              (std::string)ubuntu::app_launch::AppID::discover(
                  "com.test.multiple", ubuntu::app_launch::AppID::ApplicationWildcard::LAST_LISTED));
    EXPECT_EQ("", (std::string)ubuntu::app_launch::AppID::discover(
                      "com.test.multiple", ubuntu::app_launch::AppID::ApplicationWildcard::ONLY_LISTED));
    EXPECT_EQ("com.test.good_application_1.2.3",
              (std::string)ubuntu::app_launch::AppID::discover(
                  "com.test.good", ubuntu::app_launch::AppID::ApplicationWildcard::ONLY_LISTED));

    /* A bunch that should be NULL */
    EXPECT_EQ("", (std::string)ubuntu::app_launch::AppID::discover("com.test.no-hooks"));
    EXPECT_EQ("", (std::string)ubuntu::app_launch::AppID::discover("com.test.no-json"));
    EXPECT_EQ("", (std::string)ubuntu::app_launch::AppID::discover("com.test.no-object"));
    EXPECT_EQ("", (std::string)ubuntu::app_launch::AppID::discover("com.test.no-version"));

    /* Libertine tests */
    EXPECT_EQ("", (std::string)ubuntu::app_launch::AppID::discover("container-name"));
    EXPECT_EQ("", (std::string)ubuntu::app_launch::AppID::discover("container-name", "not-exist"));
    EXPECT_EQ("container-name_test_0.0", (std::string)ubuntu::app_launch::AppID::discover("container-name", "test"));
    EXPECT_EQ("container-name_user-app_0.0",
              (std::string)ubuntu::app_launch::AppID::discover("container-name", "user-app"));
}

TEST_F(LibUAL, AppIdParse)
{
    EXPECT_FALSE(ubuntu::app_launch::AppID::parse("com.ubuntu.test_test_123").empty());
    EXPECT_FALSE(ubuntu::app_launch::AppID::find("inkscape").empty());
    EXPECT_FALSE(ubuntu::app_launch::AppID::parse("chatter.robert-ancell_chatter_2").empty());
    EXPECT_FALSE(ubuntu::app_launch::AppID::find("chatter.robert-ancell_chatter").empty());

    auto id = ubuntu::app_launch::AppID::parse("com.ubuntu.test_test_123");

    ASSERT_FALSE(id.empty());
    EXPECT_EQ("com.ubuntu.test", id.package.value());
    EXPECT_EQ("test", id.appname.value());
    EXPECT_EQ("123", id.version.value());

    return;
}

TEST_F(LibUAL, ApplicationList)
{
    auto apps = ubuntu::app_launch::Registry::runningApps(registry);

    ASSERT_EQ(3, apps.size());

    apps.sort([](const std::shared_ptr<ubuntu::app_launch::Application>& a,
                 const std::shared_ptr<ubuntu::app_launch::Application>& b) {
        std::string sa = a->appId();
        std::string sb = b->appId();

        return sa < sb;
    });

    EXPECT_EQ("com.test.good_application_1.2.3", (std::string)apps.front()->appId());
    EXPECT_EQ("single", (std::string)apps.back()->appId());
}

typedef struct
{
    unsigned int count;
    const gchar* name;
} observer_data_t;

static void observer_cb(const gchar* appid, gpointer user_data)
{
    observer_data_t* data = (observer_data_t*)user_data;

    if (data->name == NULL)
    {
        data->count++;
    }
    else if (g_strcmp0(data->name, appid) == 0)
    {
        data->count++;
    }
}

TEST_F(LibUAL, StartStopObserver)
{
    observer_data_t start_data = {.count = 0, .name = nullptr};
    observer_data_t stop_data = {.count = 0, .name = nullptr};

    ASSERT_TRUE(ubuntu_app_launch_observer_add_app_started(observer_cb, &start_data));
    ASSERT_TRUE(ubuntu_app_launch_observer_add_app_stop(observer_cb, &stop_data));

    DbusTestDbusMockObject* obj =
        dbus_test_dbus_mock_get_object(mock, "/com/ubuntu/Upstart", "com.ubuntu.Upstart0_6", NULL);

    /* Basic start */
    dbus_test_dbus_mock_object_emit_signal(
        mock, obj, "EventEmitted", G_VARIANT_TYPE("(sas)"),
        g_variant_new_parsed("('started', ['JOB=application-click', 'INSTANCE=com.test.good_application_1.2.3'])"),
        NULL);

    EXPECT_EVENTUALLY_EQ(1, start_data.count);

    /* Basic stop */
    dbus_test_dbus_mock_object_emit_signal(
        mock, obj, "EventEmitted", G_VARIANT_TYPE("(sas)"),
        g_variant_new_parsed("('stopped', ['JOB=application-click', 'INSTANCE=com.test.good_application_1.2.3'])"),
        NULL);

    EXPECT_EVENTUALLY_EQ(1, stop_data.count);

    /* Start legacy */
    start_data.count = 0;
    start_data.name = "multiple";

    dbus_test_dbus_mock_object_emit_signal(
        mock, obj, "EventEmitted", G_VARIANT_TYPE("(sas)"),
        g_variant_new_parsed("('started', ['JOB=application-legacy', 'INSTANCE=multiple-234235'])"), NULL);

    EXPECT_EVENTUALLY_EQ(1, start_data.count);

    /* Legacy stop */
    stop_data.count = 0;
    stop_data.name = "bar";

    dbus_test_dbus_mock_object_emit_signal(
        mock, obj, "EventEmitted", G_VARIANT_TYPE("(sas)"),
        g_variant_new_parsed("('stopped', ['JOB=application-legacy', 'INSTANCE=bar-9344321'])"), NULL);

    EXPECT_EVENTUALLY_EQ(1, stop_data.count);

    /* Test Noise Start */
    start_data.count = 0;
    start_data.name = "com.test.good_application_1.2.3";
    stop_data.count = 0;
    stop_data.name = "com.test.good_application_1.2.3";

    /* A full lifecycle */
    dbus_test_dbus_mock_object_emit_signal(
        mock, obj, "EventEmitted", G_VARIANT_TYPE("(sas)"),
        g_variant_new_parsed("('starting', ['JOB=application-click', 'INSTANCE=com.test.good_application_1.2.3'])"),
        NULL);
    dbus_test_dbus_mock_object_emit_signal(
        mock, obj, "EventEmitted", G_VARIANT_TYPE("(sas)"),
        g_variant_new_parsed("('started', ['JOB=application-click', 'INSTANCE=com.test.good_application_1.2.3'])"),
        NULL);
    dbus_test_dbus_mock_object_emit_signal(
        mock, obj, "EventEmitted", G_VARIANT_TYPE("(sas)"),
        g_variant_new_parsed("('stopping', ['JOB=application-click', 'INSTANCE=com.test.good_application_1.2.3'])"),
        NULL);
    dbus_test_dbus_mock_object_emit_signal(
        mock, obj, "EventEmitted", G_VARIANT_TYPE("(sas)"),
        g_variant_new_parsed("('stopped', ['JOB=application-click', 'INSTANCE=com.test.good_application_1.2.3'])"),
        NULL);

    /* Ensure we just signaled once for each */
    EXPECT_EVENTUALLY_EQ(1, start_data.count);
    EXPECT_EVENTUALLY_EQ(1, stop_data.count);

    /* Remove */
    ASSERT_TRUE(ubuntu_app_launch_observer_delete_app_started(observer_cb, &start_data));
    ASSERT_TRUE(ubuntu_app_launch_observer_delete_app_stop(observer_cb, &stop_data));
}

static GDBusMessage* filter_starting(GDBusConnection* conn,
                                     GDBusMessage* message,
                                     gboolean incomming,
                                     gpointer user_data)
{
    if (g_strcmp0(g_dbus_message_get_member(message), "UnityStartingSignal") == 0)
    {
        unsigned int* count = static_cast<unsigned int*>(user_data);
        (*count)++;
        g_object_unref(message);
        return NULL;
    }

    return message;
}

static void starting_observer(const gchar* appid, gpointer user_data)
{
    std::string* last = static_cast<std::string*>(user_data);
    *last = appid;
    return;
}

TEST_F(LibUAL, StartingResponses)
{
    std::string last_observer;
    unsigned int starting_count = 0;
    GDBusConnection* session = g_bus_get_sync(G_BUS_TYPE_SESSION, NULL, NULL);
    guint filter = g_dbus_connection_add_filter(session, filter_starting, &starting_count, NULL);

    EXPECT_TRUE(ubuntu_app_launch_observer_add_app_starting(starting_observer, &last_observer));

    g_dbus_connection_emit_signal(session, NULL,                                           /* destination */
                                  "/",                                                     /* path */
                                  "com.canonical.UbuntuAppLaunch",                         /* interface */
                                  "UnityStartingBroadcast",                                /* signal */
                                  g_variant_new("(s)", "com.test.good_application_1.2.3"), /* params, the same */
                                  NULL);

    EXPECT_EVENTUALLY_EQ("com.test.good_application_1.2.3", last_observer);
    EXPECT_EVENTUALLY_EQ(1, starting_count);

    EXPECT_TRUE(ubuntu_app_launch_observer_delete_app_starting(starting_observer, &last_observer));

    g_dbus_connection_remove_filter(session, filter);
    g_object_unref(session);
}

TEST_F(LibUAL, AppIdTest)
{
    auto appid = ubuntu::app_launch::AppID::parse("com.test.good_application_1.2.3");
    auto app = ubuntu::app_launch::Application::create(appid, registry);
    app->launch();

    EXPECT_EVENTUALLY_EQ("com.test.good_application_1.2.3", this->last_focus_appid);
    EXPECT_EVENTUALLY_EQ("com.test.good_application_1.2.3", this->last_resume_appid);
}

GDBusMessage* filter_func_good(GDBusConnection* conn, GDBusMessage* message, gboolean incomming, gpointer user_data)
{
    if (!incomming)
    {
        return message;
    }

    if (g_strcmp0(g_dbus_message_get_path(message), (gchar*)user_data) == 0)
    {
        GDBusMessage* reply = g_dbus_message_new_method_reply(message);
        g_dbus_connection_send_message(conn, reply, G_DBUS_SEND_MESSAGE_FLAGS_NONE, NULL, NULL);
        g_object_unref(message);
        return NULL;
    }

    return message;
}

TEST_F(LibUAL, UrlSendTest)
{
    GDBusConnection* session = g_bus_get_sync(G_BUS_TYPE_SESSION, NULL, NULL);
    guint filter = g_dbus_connection_add_filter(session, filter_func_good,
                                                (gpointer) "/com_2etest_2egood_5fapplication_5f1_2e2_2e3", NULL);

    auto appid = ubuntu::app_launch::AppID::parse("com.test.good_application_1.2.3");
    auto app = ubuntu::app_launch::Application::create(appid, registry);
    std::vector<ubuntu::app_launch::Application::URL> uris = {
        ubuntu::app_launch::Application::URL::from_raw("http://www.test.com")};

    app->launch(uris);

    EXPECT_EVENTUALLY_EQ("com.test.good_application_1.2.3", this->last_focus_appid);
    EXPECT_EVENTUALLY_EQ("com.test.good_application_1.2.3", this->last_resume_appid);

    g_dbus_connection_remove_filter(session, filter);

    /* Send multiple resume responses to ensure we unsubscribe */
    /* Multiple to increase our chance of hitting a bad free in the middle,
       fun with async! */
    int i;
    for (i = 0; i < 5; i++)
    {
        g_dbus_connection_emit_signal(session, NULL,                                           /* destination */
                                      "/",                                                     /* path */
                                      "com.canonical.UbuntuAppLaunch",                         /* interface */
                                      "UnityResumeResponse",                                   /* signal */
                                      g_variant_new("(s)", "com.test.good_application_1.2.3"), /* params, the same */
                                      NULL);

        pause(50); /* Ensure all the events come through */
    }

    g_object_unref(session);
}

TEST_F(LibUAL, UrlSendNoObjectTest)
{
    auto appid = ubuntu::app_launch::AppID::parse("com.test.good_application_1.2.3");
    auto app = ubuntu::app_launch::Application::create(appid, registry);
    std::vector<ubuntu::app_launch::Application::URL> uris = {
        ubuntu::app_launch::Application::URL::from_raw("http://www.test.com")};

    app->launch(uris);

    EXPECT_EVENTUALLY_EQ("com.test.good_application_1.2.3", this->last_focus_appid);
    EXPECT_EVENTUALLY_EQ("com.test.good_application_1.2.3", this->last_resume_appid);
}

TEST_F(LibUAL, UnityTimeoutTest)
{
    this->resume_timeout = 100;

    auto appid = ubuntu::app_launch::AppID::parse("com.test.good_application_1.2.3");
    auto app = ubuntu::app_launch::Application::create(appid, registry);

    app->launch();

    EXPECT_EVENTUALLY_EQ("com.test.good_application_1.2.3", this->last_resume_appid);
    EXPECT_EVENTUALLY_EQ("com.test.good_application_1.2.3", this->last_focus_appid);
}

TEST_F(LibUAL, UnityTimeoutUriTest)
{
    this->resume_timeout = 200;

    auto appid = ubuntu::app_launch::AppID::parse("com.test.good_application_1.2.3");
    auto app = ubuntu::app_launch::Application::create(appid, registry);
    std::vector<ubuntu::app_launch::Application::URL> uris = {
        ubuntu::app_launch::Application::URL::from_raw("http://www.test.com")};

    app->launch(uris);

    EXPECT_EVENTUALLY_EQ("com.test.good_application_1.2.3", this->last_focus_appid);
    EXPECT_EVENTUALLY_EQ("com.test.good_application_1.2.3", this->last_resume_appid);
}

GDBusMessage* filter_respawn(GDBusConnection* conn, GDBusMessage* message, gboolean incomming, gpointer user_data)
{
    if (g_strcmp0(g_dbus_message_get_member(message), "UnityResumeResponse") == 0)
    {
        g_object_unref(message);
        return NULL;
    }

    return message;
}

TEST_F(LibUAL, UnityLostTest)
{
    GDBusConnection* session = g_bus_get_sync(G_BUS_TYPE_SESSION, NULL, NULL);
    guint filter = g_dbus_connection_add_filter(session, filter_respawn, NULL, NULL);

    guint start = g_get_monotonic_time();

    auto appid = ubuntu::app_launch::AppID::parse("com.test.good_application_1.2.3");
    auto app = ubuntu::app_launch::Application::create(appid, registry);
    std::vector<ubuntu::app_launch::Application::URL> uris = {
        ubuntu::app_launch::Application::URL::from_raw("http://www.test.com")};

    app->launch(uris);

    guint end = g_get_monotonic_time();

    g_debug("Start call time: %d ms", (end - start) / 1000);
    EXPECT_LT(end - start, 2000 * 1000);

    EXPECT_EVENTUALLY_EQ("com.test.good_application_1.2.3", this->last_focus_appid);
    EXPECT_EVENTUALLY_EQ("com.test.good_application_1.2.3", this->last_resume_appid);

    g_dbus_connection_remove_filter(session, filter);
    g_object_unref(session);
}

TEST_F(LibUAL, LegacySingleInstance)
{
    DbusTestDbusMockObject* obj =
        dbus_test_dbus_mock_get_object(mock, "/com/test/application_legacy", "com.ubuntu.Upstart0_6.Job", NULL);

    /* Check for a single-instance app */
    auto singleappid = ubuntu::app_launch::AppID::find("single");
    auto singleapp = ubuntu::app_launch::Application::create(singleappid, registry);

    singleapp->launch();

    guint len = 0;
    const DbusTestDbusMockCall* calls = dbus_test_dbus_mock_object_get_method_calls(mock, obj, "Start", &len, NULL);
    EXPECT_NE(nullptr, calls);
    EXPECT_EQ(1, len);

    EXPECT_STREQ("Start", calls->name);
    EXPECT_EQ(2, g_variant_n_children(calls->params));

    GVariant* block = g_variant_get_child_value(calls->params, 1);
    EXPECT_TRUE(g_variant_get_boolean(block));
    g_variant_unref(block);

    GVariant* env = g_variant_get_child_value(calls->params, 0);
    EXPECT_TRUE(check_env(env, "APP_ID", "single"));
    EXPECT_TRUE(check_env(env, "INSTANCE_ID", ""));
    g_variant_unref(env);

    ASSERT_TRUE(dbus_test_dbus_mock_object_clear_method_calls(mock, obj, NULL));

    /* Check for a multi-instance app */
    auto multipleappid = ubuntu::app_launch::AppID::find("multiple");
    auto multipleapp = ubuntu::app_launch::Application::create(multipleappid, registry);

    multipleapp->launch();

    len = 0;
    calls = dbus_test_dbus_mock_object_get_method_calls(mock, obj, "Start", &len, NULL);
    EXPECT_NE(nullptr, calls);
    EXPECT_EQ(1, len);

    EXPECT_STREQ("Start", calls->name);
    EXPECT_EQ(2, g_variant_n_children(calls->params));

    block = g_variant_get_child_value(calls->params, 1);
    EXPECT_TRUE(g_variant_get_boolean(block));
    g_variant_unref(block);

    env = g_variant_get_child_value(calls->params, 0);
    EXPECT_TRUE(check_env(env, "APP_ID", "multiple"));
    EXPECT_FALSE(check_env(env, "INSTANCE_ID", ""));
    g_variant_unref(env);
}

static void failed_observer(const gchar* appid, UbuntuAppLaunchAppFailed reason, gpointer user_data)
{
    if (reason == UBUNTU_APP_LAUNCH_APP_FAILED_CRASH)
    {
        std::string* last = static_cast<std::string*>(user_data);
        *last = appid;
    }
    return;
}

TEST_F(LibUAL, FailingObserver)
{
    std::string last_observer;
    GDBusConnection* session = g_bus_get_sync(G_BUS_TYPE_SESSION, NULL, NULL);

    EXPECT_TRUE(ubuntu_app_launch_observer_add_app_failed(failed_observer, &last_observer));

    g_dbus_connection_emit_signal(
        session, NULL,                                                     /* destination */
        "/",                                                               /* path */
        "com.canonical.UbuntuAppLaunch",                                   /* interface */
        "ApplicationFailed",                                               /* signal */
        g_variant_new("(ss)", "com.test.good_application_1.2.3", "crash"), /* params, the same */
        NULL);

    EXPECT_EVENTUALLY_EQ("com.test.good_application_1.2.3", last_observer);

    last_observer.clear();

    g_dbus_connection_emit_signal(
        session, NULL,                                                        /* destination */
        "/",                                                                  /* path */
        "com.canonical.UbuntuAppLaunch",                                      /* interface */
        "ApplicationFailed",                                                  /* signal */
        g_variant_new("(ss)", "com.test.good_application_1.2.3", "blahblah"), /* params, the same */
        NULL);

    EXPECT_EVENTUALLY_EQ("com.test.good_application_1.2.3", last_observer);

    last_observer.clear();

    g_dbus_connection_emit_signal(
        session, NULL,                                                             /* destination */
        "/",                                                                       /* path */
        "com.canonical.UbuntuAppLaunch",                                           /* interface */
        "ApplicationFailed",                                                       /* signal */
        g_variant_new("(ss)", "com.test.good_application_1.2.3", "start-failure"), /* params, the same */
        NULL);

    EXPECT_EVENTUALLY_EQ(true, last_observer.empty());

    EXPECT_TRUE(ubuntu_app_launch_observer_delete_app_failed(failed_observer, &last_observer));

    g_object_unref(session);
}

TEST_F(LibUAL, StartHelper)
{
    DbusTestDbusMockObject* obj =
        dbus_test_dbus_mock_get_object(mock, "/com/test/untrusted/helper", "com.ubuntu.Upstart0_6.Job", NULL);

    auto untrusted = ubuntu::app_launch::Helper::Type::from_raw("untrusted-type");

    /* Basic make sure we can send the event */
    auto appid = ubuntu::app_launch::AppID::parse("com.test.multiple_first_1.2.3");
    auto helper = ubuntu::app_launch::Helper::create(untrusted, appid, registry);

    helper->launch();

    EXPECT_EQ(1, dbus_test_dbus_mock_object_check_method_call(mock, obj, "Start", NULL, NULL));

    ASSERT_TRUE(dbus_test_dbus_mock_object_clear_method_calls(mock, obj, NULL));

    /* Now check a multi out */
    helper->launch();

    guint len = 0;
    auto calls = dbus_test_dbus_mock_object_get_method_calls(mock, obj, "Start", &len, NULL);
    EXPECT_NE(nullptr, calls);
    EXPECT_EQ(1, len);

    EXPECT_STREQ("Start", calls->name);
    EXPECT_EQ(2, g_variant_n_children(calls->params));

    auto block = g_variant_get_child_value(calls->params, 1);
    EXPECT_TRUE(g_variant_get_boolean(block));
    g_variant_unref(block);

    auto env = g_variant_get_child_value(calls->params, 0);
    EXPECT_TRUE(check_env(env, "APP_ID", "com.test.multiple_first_1.2.3"));
    EXPECT_TRUE(check_env(env, "HELPER_TYPE", "untrusted-type"));
    g_variant_unref(env);

    ASSERT_TRUE(dbus_test_dbus_mock_object_clear_method_calls(mock, obj, NULL));

    /* Let's pass some URLs */
    std::vector<ubuntu::app_launch::Helper::URL> urls = {
        ubuntu::app_launch::Helper::URL::from_raw("http://ubuntu.com/"),
        ubuntu::app_launch::Helper::URL::from_raw("https://ubuntu.com/"),
        ubuntu::app_launch::Helper::URL::from_raw("file:///home/phablet/test.txt")};
    helper->launch(urls);

    len = 0;
    calls = dbus_test_dbus_mock_object_get_method_calls(mock, obj, "Start", &len, NULL);
    EXPECT_NE(nullptr, calls);
    EXPECT_EQ(1, len);

    env = g_variant_get_child_value(calls->params, 0);
    EXPECT_TRUE(check_env(env, "APP_ID", "com.test.multiple_first_1.2.3"));
    EXPECT_TRUE(
        check_env(env, "APP_URIS", "'http://ubuntu.com/' 'https://ubuntu.com/' 'file:///home/phablet/test.txt'"));
    EXPECT_TRUE(check_env(env, "HELPER_TYPE", "untrusted-type"));
    EXPECT_FALSE(check_env(env, "INSTANCE_ID", NULL));
    g_variant_unref(env);

    ASSERT_TRUE(dbus_test_dbus_mock_object_clear_method_calls(mock, obj, NULL));

    /* Not sure why, but this makes this test better, hopefully we can
       clean this up when we move to the C++ API can use a cancellable */
    pause(100);

    return;
}

TEST_F(LibUAL, StopHelper)
{
    DbusTestDbusMockObject* obj =
        dbus_test_dbus_mock_get_object(mock, "/com/test/untrusted/helper", "com.ubuntu.Upstart0_6.Job", NULL);

    /* Multi helper */
    auto untrusted = ubuntu::app_launch::Helper::Type::from_raw("untrusted-type");

    auto appid = ubuntu::app_launch::AppID::parse("com.bar_foo_8432.13.1");
    auto helper = ubuntu::app_launch::Helper::create(untrusted, appid, registry);

    ASSERT_TRUE(helper->hasInstances());

    auto instances = helper->instances();

    EXPECT_EQ(1, instances.size());

    instances[0]->stop();

    ASSERT_EQ(dbus_test_dbus_mock_object_check_method_call(mock, obj, "Stop", NULL, NULL), 1);

    guint len = 0;
    auto calls = dbus_test_dbus_mock_object_get_method_calls(mock, obj, "Stop", &len, NULL);
    EXPECT_NE(nullptr, calls);
    EXPECT_EQ(1, len);

    EXPECT_STREQ("Stop", calls->name);
    EXPECT_EQ(2, g_variant_n_children(calls->params));

    auto block = g_variant_get_child_value(calls->params, 1);
    EXPECT_TRUE(g_variant_get_boolean(block));
    g_variant_unref(block);

    auto env = g_variant_get_child_value(calls->params, 0);
    EXPECT_TRUE(check_env(env, "APP_ID", "com.bar_foo_8432.13.1"));
    EXPECT_TRUE(check_env(env, "HELPER_TYPE", "untrusted-type"));
    EXPECT_TRUE(check_env(env, "INSTANCE_ID", "24034582324132"));
    g_variant_unref(env);

    ASSERT_TRUE(dbus_test_dbus_mock_object_clear_method_calls(mock, obj, NULL));

    /* Not sure why, but this makes this test better, hopefully we can
       clean this up when we move to the C++ API can use a cancellable */
    pause(100);

    return;
}

TEST_F(LibUAL, HelperList)
{
    auto nothelper = ubuntu::app_launch::Helper::Type::from_raw("not-a-type");
    auto notlist = ubuntu::app_launch::Registry::runningHelpers(nothelper, registry);

    EXPECT_EQ(0, notlist.size());

    auto goodhelper = ubuntu::app_launch::Helper::Type::from_raw("untrusted-type");
    auto goodlist = ubuntu::app_launch::Registry::runningHelpers(goodhelper, registry);

    ASSERT_EQ(2, goodlist.size());

    goodlist.sort(
        [](const std::shared_ptr<ubuntu::app_launch::Helper>& a, const std::shared_ptr<ubuntu::app_launch::Helper>& b) {
            std::string sa = a->appId();
            std::string sb = b->appId();

            return sa < sb;
        });

    EXPECT_EQ("com.bar_foo_8432.13.1", (std::string)goodlist.front()->appId());
    EXPECT_EQ("com.foo_bar_43.23.12", (std::string)goodlist.back()->appId());

    EXPECT_TRUE(goodlist.front()->hasInstances());
    EXPECT_TRUE(goodlist.back()->hasInstances());

    EXPECT_EQ(1, goodlist.front()->instances().size());
    EXPECT_EQ(1, goodlist.back()->instances().size());

    EXPECT_TRUE(goodlist.front()->instances()[0]->isRunning());
    EXPECT_TRUE(goodlist.back()->instances()[0]->isRunning());
}

typedef struct
{
    unsigned int count;
    const gchar* appid;
    const gchar* type;
    const gchar* instance;
} helper_observer_data_t;

static void helper_observer_cb(const gchar* appid, const gchar* instance, const gchar* type, gpointer user_data)
{
    helper_observer_data_t* data = (helper_observer_data_t*)user_data;

    if (g_strcmp0(data->appid, appid) == 0 && g_strcmp0(data->type, type) == 0 &&
        g_strcmp0(data->instance, instance) == 0)
    {
        data->count++;
    }
}

TEST_F(LibUAL, StartStopHelperObserver)
{
    helper_observer_data_t start_data = {
        .count = 0, .appid = "com.foo_foo_1.2.3", .type = "my-type-is-scorpio", .instance = nullptr};
    helper_observer_data_t stop_data = {
        .count = 0, .appid = "com.bar_bar_44.32", .type = "my-type-is-libra", .instance = "1234"};

    ASSERT_TRUE(ubuntu_app_launch_observer_add_helper_started(helper_observer_cb, "my-type-is-scorpio", &start_data));
    ASSERT_TRUE(ubuntu_app_launch_observer_add_helper_stop(helper_observer_cb, "my-type-is-libra", &stop_data));

    DbusTestDbusMockObject* obj =
        dbus_test_dbus_mock_get_object(mock, "/com/ubuntu/Upstart", "com.ubuntu.Upstart0_6", NULL);

    /* Basic start */
    dbus_test_dbus_mock_object_emit_signal(
        mock, obj, "EventEmitted", G_VARIANT_TYPE("(sas)"),
        g_variant_new_parsed("('started', ['JOB=untrusted-helper', 'INSTANCE=my-type-is-scorpio::com.foo_foo_1.2.3'])"),
        NULL);

    EXPECT_EVENTUALLY_EQ(1, start_data.count);

    /* Basic stop */
    dbus_test_dbus_mock_object_emit_signal(
        mock, obj, "EventEmitted", G_VARIANT_TYPE("(sas)"),
        g_variant_new_parsed(
            "('stopped', ['JOB=untrusted-helper', 'INSTANCE=my-type-is-libra:1234:com.bar_bar_44.32'])"),
        NULL);

    EXPECT_EVENTUALLY_EQ(1, stop_data.count);

    /* Remove */
    ASSERT_TRUE(
        ubuntu_app_launch_observer_delete_helper_started(helper_observer_cb, "my-type-is-scorpio", &start_data));
    ASSERT_TRUE(ubuntu_app_launch_observer_delete_helper_stop(helper_observer_cb, "my-type-is-libra", &stop_data));
}

class SpewMaster
{
public:
    SpewMaster()
        : thread(
              [this]() {
                  gint spewstdout = 0;
                  std::array<const gchar*, 2> spewline{SPEW_UTILITY, nullptr};
                  ASSERT_TRUE(g_spawn_async_with_pipes(NULL,                    /* directory */
                                                       (char**)spewline.data(), /* command line */
                                                       NULL,                    /* environment */
                                                       G_SPAWN_DEFAULT,         /* flags */
                                                       NULL,                    /* child setup */
                                                       NULL,                    /* child setup */
                                                       &pid_,                   /* pid */
                                                       NULL,                    /* stdin */
                                                       &spewstdout,             /* stdout */
                                                       NULL,                    /* stderr */
                                                       NULL));                  /* error */

                  spewoutchan = g_io_channel_unix_new(spewstdout);
                  g_io_channel_set_flags(spewoutchan, G_IO_FLAG_NONBLOCK, NULL);

                  iosource = g_io_create_watch(spewoutchan, G_IO_IN);
                  g_source_set_callback(iosource, (GSourceFunc)datain, this, nullptr);
                  g_source_attach(iosource, g_main_context_get_thread_default());

                  /* Setup our OOM adjust file */
                  gchar* procdir = g_strdup_printf(CMAKE_BINARY_DIR "/libual-proc/%d", pid_);
                  ASSERT_EQ(0, g_mkdir_with_parents(procdir, 0700));
                  oomadjfile = g_strdup_printf("%s/oom_score_adj", procdir);
                  g_free(procdir);
                  ASSERT_TRUE(g_file_set_contents(oomadjfile, "0", -1, NULL));
              },
              [this]() {
                  /* Clean up */
                  gchar* killstr = g_strdup_printf("kill -9 %d", pid_);
                  ASSERT_TRUE(g_spawn_command_line_sync(killstr, NULL, NULL, NULL, NULL));
                  g_free(killstr);

                  g_source_destroy(iosource);
                  g_io_channel_unref(spewoutchan);
                  g_clear_pointer(&oomadjfile, g_free);
              })
    {
        datacnt_ = 0;
    }

    ~SpewMaster()
    {
    }

    std::string oomScore()
    {
        gchar* oomvalue = nullptr;
        g_file_get_contents(oomadjfile, &oomvalue, nullptr, nullptr);
        if (oomvalue != nullptr)
        {
            return std::string(oomvalue);
        }
        else
        {
            return {};
        }
    }

    GPid pid()
    {
        return pid_;
    }

    gsize dataCnt()
    {
        g_debug("Data Count for %d: %d", pid_, int(datacnt_));
        return datacnt_;
    }

    void reset()
    {
        bool endofqueue = thread.executeOnThread<bool>([this]() {
            while (G_IO_STATUS_AGAIN == g_io_channel_flush(spewoutchan, nullptr))
                ;
            return true; /* the main loop has processed */
        });
        g_debug("Reset %d", pid_);
        if (endofqueue)
            datacnt_ = 0;
        else
            g_warning("Unable to clear mainloop on reset");
    }

private:
    std::atomic<gsize> datacnt_;
    GPid pid_ = 0;
    gchar* oomadjfile = nullptr;
    GIOChannel* spewoutchan = nullptr;
    GSource* iosource = nullptr;
    GLib::ContextThread thread;

    static gboolean datain(GIOChannel* source, GIOCondition cond, gpointer data)
    {
        auto spew = static_cast<SpewMaster*>(data);
        gchar* str = NULL;
        gsize len = 0;
        GError* error = NULL;

        g_io_channel_read_line(source, &str, &len, NULL, &error);
        g_free(str);

        if (error != NULL)
        {
            g_warning("Unable to read from channel: %s", error->message);
            g_error_free(error);
        }

        spew->datacnt_ += len;

        return TRUE;
    }
};

static void signal_increment(GDBusConnection* connection,
                             const gchar* sender,
                             const gchar* path,
                             const gchar* interface,
                             const gchar* signal,
                             GVariant* params,
                             gpointer user_data)
{
    guint* count = (guint*)user_data;
    g_debug("Count incremented to: %d", *count + 1);
    *count = *count + 1;
}

// DISABLED: Skipping these tests to not block on bug #1584849
TEST_F(LibUAL, DISABLED_PauseResume)
{
    g_setenv("UBUNTU_APP_LAUNCH_OOM_PROC_PATH", CMAKE_BINARY_DIR "/libual-proc", 1);

    /* Setup some spew */
    SpewMaster spew;

    /* Setup the cgroup */
    g_setenv("UBUNTU_APP_LAUNCH_CG_MANAGER_NAME", "org.test.cgmock2", TRUE);
    DbusTestDbusMock* cgmock2 = dbus_test_dbus_mock_new("org.test.cgmock2");
    DbusTestDbusMockObject* cgobject = dbus_test_dbus_mock_get_object(cgmock2, "/org/linuxcontainers/cgmanager",
                                                                      "org.linuxcontainers.cgmanager0_0", NULL);
    gchar* pypids = g_strdup_printf("ret = [%d]", spew.pid());
    dbus_test_dbus_mock_object_add_method(cgmock, cgobject, "GetTasksRecursive", G_VARIANT_TYPE("(ss)"),
                                          G_VARIANT_TYPE("ai"), pypids, NULL);
    g_free(pypids);

    dbus_test_service_add_task(service, DBUS_TEST_TASK(cgmock2));
    dbus_test_task_run(DBUS_TEST_TASK(cgmock2));
    g_object_unref(G_OBJECT(cgmock2));

    /* Setup ZG Mock */
    DbusTestDbusMock* zgmock = dbus_test_dbus_mock_new("org.gnome.zeitgeist.Engine");
    DbusTestDbusMockObject* zgobj =
        dbus_test_dbus_mock_get_object(zgmock, "/org/gnome/zeitgeist/log/activity", "org.gnome.zeitgeist.Log", NULL);

    dbus_test_dbus_mock_object_add_method(zgmock, zgobj, "InsertEvents", G_VARIANT_TYPE("a(asaasay)"),
                                          G_VARIANT_TYPE("au"), "ret = [ 0 ]", NULL);

    dbus_test_service_add_task(service, DBUS_TEST_TASK(zgmock));
    dbus_test_task_run(DBUS_TEST_TASK(zgmock));
    g_object_unref(G_OBJECT(zgmock));

    /* Give things a chance to start */
    EXPECT_EVENTUALLY_EQ(DBUS_TEST_TASK_STATE_RUNNING, dbus_test_task_get_state(DBUS_TEST_TASK(cgmock2)));
    EXPECT_EVENTUALLY_EQ(DBUS_TEST_TASK_STATE_RUNNING, dbus_test_task_get_state(DBUS_TEST_TASK(zgmock)));

    /* Setup signal handling */
    guint paused_count = 0;
    guint resumed_count = 0;
    guint paused_signal =
        g_dbus_connection_signal_subscribe(bus, nullptr, "com.canonical.UbuntuAppLaunch", "ApplicationPaused", "/",
                                           nullptr, G_DBUS_SIGNAL_FLAGS_NONE, signal_increment, &paused_count, nullptr);
    guint resumed_signal = g_dbus_connection_signal_subscribe(
        bus, nullptr, "com.canonical.UbuntuAppLaunch", "ApplicationResumed", "/", nullptr, G_DBUS_SIGNAL_FLAGS_NONE,
        signal_increment, &resumed_count, nullptr);

    /* Get our app object */
    auto appid = ubuntu::app_launch::AppID::find("com.test.good_application_1.2.3");
    auto app = ubuntu::app_launch::Application::create(appid, registry);

    ASSERT_EQ(1, app->instances().size());

    auto instance = app->instances()[0];

    /* Test it */
    EXPECT_NE(0, spew.dataCnt());
    paused_count = 0;

    /* Pause the app */
    instance->pause();

    pause(0);     /* Flush queued events */
    spew.reset(); /* clear it */

    /* Check data coming out */
<<<<<<< HEAD
    EXPECT_EQ(1, paused_count);
    EXPECT_EQ(0, spew.dataCnt());
=======
    EXPECT_EVENTUALLY_EQ(1, paused_count);
    EXPECT_EQ(0, datacnt);
>>>>>>> ea3aff67

    /* Check to make sure we sent the event to ZG */
    guint numcalls = 0;
    const DbusTestDbusMockCall* calls =
        dbus_test_dbus_mock_object_get_method_calls(zgmock, zgobj, "InsertEvents", &numcalls, NULL);

    EXPECT_NE(nullptr, calls);
    EXPECT_EQ(1, numcalls);

    dbus_test_dbus_mock_object_clear_method_calls(zgmock, zgobj, NULL);

    /* Check to ensure we set the OOM score */
    EXPECT_EQ("900", spew.oomScore());

    resumed_count = 0;

    /* Now Resume the App */
    instance->resume();

<<<<<<< HEAD
    pause(200);

    EXPECT_NE(0, spew.dataCnt());
    EXPECT_EQ(1, resumed_count);
=======
    EXPECT_EVENTUALLY_EQ(1, resumed_count);
    EXPECT_NE(0, datacnt);
>>>>>>> ea3aff67

    /* Check to make sure we sent the event to ZG */
    numcalls = 0;
    calls = dbus_test_dbus_mock_object_get_method_calls(zgmock, zgobj, "InsertEvents", &numcalls, NULL);

    EXPECT_NE(nullptr, calls);
    EXPECT_EQ(1, numcalls);

    /* Check to ensure we set the OOM score */
    EXPECT_EQ("100", spew.oomScore());

    g_spawn_command_line_sync("rm -rf " CMAKE_BINARY_DIR "/libual-proc", NULL, NULL, NULL, NULL);

    g_dbus_connection_signal_unsubscribe(bus, paused_signal);
    g_dbus_connection_signal_unsubscribe(bus, resumed_signal);
}

TEST_F(LibUAL, MultiPause)
{
    g_setenv("UBUNTU_APP_LAUNCH_OOM_PROC_PATH", CMAKE_BINARY_DIR "/libual-proc", 1);

    /* Setup some A TON OF spew */
    std::array<SpewMaster, 50> spews;

    /* Setup the cgroup */
    g_setenv("UBUNTU_APP_LAUNCH_CG_MANAGER_NAME", "org.test.cgmock2", TRUE);
    DbusTestDbusMock* cgmock2 = dbus_test_dbus_mock_new("org.test.cgmock2");
    DbusTestDbusMockObject* cgobject = dbus_test_dbus_mock_get_object(cgmock2, "/org/linuxcontainers/cgmanager",
                                                                      "org.linuxcontainers.cgmanager0_0", NULL);

    std::string pypids = "ret = [ " + std::accumulate(spews.begin(), spews.end(), std::string{},
                                                      [](const std::string& accum, SpewMaster& spew) {
                                                          return accum.empty() ?
                                                                     std::to_string(spew.pid()) :
                                                                     accum + ", " + std::to_string(spew.pid());
                                                      }) +
                         "]";
    dbus_test_dbus_mock_object_add_method(cgmock, cgobject, "GetTasksRecursive", G_VARIANT_TYPE("(ss)"),
                                          G_VARIANT_TYPE("ai"), pypids.c_str(), NULL);

    dbus_test_service_add_task(service, DBUS_TEST_TASK(cgmock2));
    dbus_test_task_run(DBUS_TEST_TASK(cgmock2));
    g_object_unref(G_OBJECT(cgmock2));

    /* Setup ZG Mock */
    DbusTestDbusMock* zgmock = dbus_test_dbus_mock_new("org.gnome.zeitgeist.Engine");
    DbusTestDbusMockObject* zgobj =
        dbus_test_dbus_mock_get_object(zgmock, "/org/gnome/zeitgeist/log/activity", "org.gnome.zeitgeist.Log", NULL);

    dbus_test_dbus_mock_object_add_method(zgmock, zgobj, "InsertEvents", G_VARIANT_TYPE("a(asaasay)"),
                                          G_VARIANT_TYPE("au"), "ret = [ 0 ]", NULL);

    dbus_test_service_add_task(service, DBUS_TEST_TASK(zgmock));
    dbus_test_task_run(DBUS_TEST_TASK(zgmock));
    g_object_unref(G_OBJECT(zgmock));

    /* Give things a chance to start */
    do
    {
        g_debug("Giving mocks a chance to start");
        pause(200);
    } while (dbus_test_task_get_state(DBUS_TEST_TASK(cgmock2)) != DBUS_TEST_TASK_STATE_RUNNING &&
             dbus_test_task_get_state(DBUS_TEST_TASK(zgmock)) != DBUS_TEST_TASK_STATE_RUNNING);

    /* Get our app object */
    auto appid = ubuntu::app_launch::AppID::find("com.test.good_application_1.2.3");
    auto app = ubuntu::app_launch::Application::create(appid, registry);

    ASSERT_EQ(1, app->instances().size());

    auto instance = app->instances()[0];

    /* Test it */
    EXPECT_NE(0, std::accumulate(spews.begin(), spews.end(), int{0},
                                 [](const int& acc, SpewMaster& spew) { return acc + spew.dataCnt(); }));

    /* Pause the app */
    instance->pause();

    std::for_each(spews.begin(), spews.end(), [](SpewMaster& spew) { spew.reset(); });
    pause(50);

    /* Check data coming out */
    EXPECT_EQ(0, std::accumulate(spews.begin(), spews.end(), int{0},
                                 [](const int& acc, SpewMaster& spew) { return acc + spew.dataCnt(); }));

    /* Now Resume the App */
    instance->resume();

    pause(50);

    EXPECT_NE(0, std::accumulate(spews.begin(), spews.end(), int{0},
                                 [](const int& acc, SpewMaster& spew) { return acc + spew.dataCnt(); }));

    /* Pause the app */
    instance->pause();

    std::for_each(spews.begin(), spews.end(), [](SpewMaster& spew) { spew.reset(); });
    pause(50);

    /* Check data coming out */
    EXPECT_EQ(0, std::accumulate(spews.begin(), spews.end(), int{0},
                                 [](const int& acc, SpewMaster& spew) { return acc + spew.dataCnt(); }));

    /* Now Resume the App */
    instance->resume();

    pause(50);

    EXPECT_NE(0, std::accumulate(spews.begin(), spews.end(), int{0},
                                 [](const int& acc, SpewMaster& spew) { return acc + spew.dataCnt(); }));

    g_spawn_command_line_sync("rm -rf " CMAKE_BINARY_DIR "/libual-proc", NULL, NULL, NULL, NULL);
}

TEST_F(LibUAL, OOMSet)
{
    g_setenv("UBUNTU_APP_LAUNCH_OOM_PROC_PATH", CMAKE_BINARY_DIR "/libual-proc", 1);

    GPid testpid = getpid();

    /* Setup our OOM adjust file */
    gchar* procdir = g_strdup_printf(CMAKE_BINARY_DIR "/libual-proc/%d", testpid);
    ASSERT_EQ(0, g_mkdir_with_parents(procdir, 0700));
    gchar* oomadjfile = g_strdup_printf("%s/oom_score_adj", procdir);
    g_free(procdir);
    ASSERT_TRUE(g_file_set_contents(oomadjfile, "0", -1, NULL));

    /* Setup the cgroup */
    g_setenv("UBUNTU_APP_LAUNCH_CG_MANAGER_NAME", "org.test.cgmock2", TRUE);
    DbusTestDbusMock* cgmock2 = dbus_test_dbus_mock_new("org.test.cgmock2");
    DbusTestDbusMockObject* cgobject = dbus_test_dbus_mock_get_object(cgmock2, "/org/linuxcontainers/cgmanager",
                                                                      "org.linuxcontainers.cgmanager0_0", NULL);
    gchar* pypids = g_strdup_printf("ret = [%d]", testpid);
    dbus_test_dbus_mock_object_add_method(cgmock, cgobject, "GetTasksRecursive", G_VARIANT_TYPE("(ss)"),
                                          G_VARIANT_TYPE("ai"), pypids, NULL);
    g_free(pypids);

    dbus_test_service_add_task(service, DBUS_TEST_TASK(cgmock2));
    dbus_test_task_run(DBUS_TEST_TASK(cgmock2));
    g_object_unref(G_OBJECT(cgmock2));

    /* Give things a chance to start */
    do
    {
        g_debug("Giving mocks a chance to start");
        pause(200);
    } while (dbus_test_task_get_state(DBUS_TEST_TASK(cgmock2)) != DBUS_TEST_TASK_STATE_RUNNING);

    /* Get our app object */
    auto appid = ubuntu::app_launch::AppID::find("com.test.good_application_1.2.3");
    auto app = ubuntu::app_launch::Application::create(appid, registry);

    ASSERT_EQ(1, app->instances().size());

    auto instance = app->instances()[0];

    /* Set the OOM Score */
    instance->setOomAdjustment(ubuntu::app_launch::oom::paused());

    /* Check to ensure we set the OOM score */
    gchar* oomscore = NULL;
    ASSERT_TRUE(g_file_get_contents(oomadjfile, &oomscore, NULL, NULL));
    EXPECT_STREQ("900", oomscore);
    g_free(oomscore);

    /* Set the OOM Score */
    instance->setOomAdjustment(ubuntu::app_launch::oom::focused());

    /* Check to ensure we set the OOM score */
    ASSERT_TRUE(g_file_get_contents(oomadjfile, &oomscore, NULL, NULL));
    EXPECT_STREQ("100", oomscore);
    g_free(oomscore);

    /* Custom Score */
    auto custom = ubuntu::app_launch::oom::fromLabelAndValue(432, "Custom");
    instance->setOomAdjustment(custom);

    /* Check to ensure we set the OOM score */
    ASSERT_TRUE(g_file_get_contents(oomadjfile, &oomscore, NULL, NULL));
    EXPECT_STREQ("432", oomscore);
    g_free(oomscore);

    /* Check we can read it too! */
    EXPECT_EQ(custom, instance->getOomAdjustment());

    /* Remove write access from it */
    auto nowrite = std::string("chmod -w ") + oomadjfile;
    g_spawn_command_line_sync(nowrite.c_str(), nullptr, nullptr, nullptr, nullptr);
    instance->setOomAdjustment(ubuntu::app_launch::oom::focused());

    /* Cleanup */
    g_spawn_command_line_sync("rm -rf " CMAKE_BINARY_DIR "/libual-proc", NULL, NULL, NULL, NULL);

    /* Test no entry */
    instance->setOomAdjustment(ubuntu::app_launch::oom::focused());

    g_free(oomadjfile);
}

TEST_F(LibUAL, StartSessionHelper)
{
    DbusTestDbusMockObject* obj =
        dbus_test_dbus_mock_get_object(mock, "/com/test/untrusted/helper", "com.ubuntu.Upstart0_6.Job", NULL);
    MirConnection* conn = mir_connect_sync("libual-test", "start-session-helper");  // Mocked, doesn't need cleaning up
    MirPromptSession* msession = mir_connection_create_prompt_session_sync(conn, 5, nullptr, nullptr);

    /* Building a temporary file and making an FD for it */
    const char* filedata = "This is some data that we should get on the other side\n";
    ASSERT_TRUE(g_file_set_contents(SESSION_TEMP_FILE, filedata, strlen(filedata), nullptr) == TRUE);
    int mirfd = open(SESSION_TEMP_FILE, 0);
    mir_mock_set_trusted_fd(mirfd);

    /* Basic make sure we can send the event */
    auto untrusted = ubuntu::app_launch::Helper::Type::from_raw("untrusted-type");
    auto appid = ubuntu::app_launch::AppID::parse("com.test.multiple_first_1.2.3");
    auto helper = ubuntu::app_launch::Helper::create(untrusted, appid, registry);

    helper->launch(msession);

    guint len = 0;
    const DbusTestDbusMockCall* calls = dbus_test_dbus_mock_object_get_method_calls(mock, obj, "Start", &len, NULL);
    EXPECT_NE(nullptr, calls);
    EXPECT_EQ(1, len);

    EXPECT_STREQ("Start", calls->name);
    EXPECT_EQ(2, g_variant_n_children(calls->params));

    GVariant* block = g_variant_get_child_value(calls->params, 1);
    EXPECT_TRUE(g_variant_get_boolean(block));
    g_variant_unref(block);

    /* Check the environment */
    GVariant* env = g_variant_get_child_value(calls->params, 0);
    EXPECT_TRUE(check_env(env, "APP_ID", "com.test.multiple_first_1.2.3"));
    EXPECT_TRUE(check_env(env, "HELPER_TYPE", "untrusted-type"));

    GVariant* mnamev = find_env(env, "UBUNTU_APP_LAUNCH_DEMANGLE_NAME");
    ASSERT_NE(nullptr, mnamev); /* Have to assert because, eh, GVariant */
    EXPECT_STREQ(g_dbus_connection_get_unique_name(bus),
                 g_variant_get_string(mnamev, nullptr) + strlen("UBUNTU_APP_LAUNCH_DEMANGLE_NAME="));
    GVariant* mpathv = find_env(env, "UBUNTU_APP_LAUNCH_DEMANGLE_PATH");
    ASSERT_NE(nullptr, mpathv); /* Have to assert because, eh, GVariant */

    g_variant_unref(env);

    /* Setup environment for call */
    const gchar* mname = g_variant_get_string(mnamev, nullptr);
    mname += strlen("UBUNTU_APP_LAUNCH_DEMANGLE_NAME=");
    g_setenv("UBUNTU_APP_LAUNCH_DEMANGLE_NAME", mname, TRUE);
    g_variant_unref(mnamev);

    const gchar* mpath = g_variant_get_string(mpathv, nullptr);
    mpath += strlen("UBUNTU_APP_LAUNCH_DEMANGLE_PATH=");
    g_setenv("UBUNTU_APP_LAUNCH_DEMANGLE_PATH", mpath, TRUE);
    g_variant_unref(mpathv);

    /* Exec our tool */
    std::promise<std::string> outputpromise;
    std::thread t([&outputpromise]() {
        gchar* socketstdout = nullptr;
        GError* error = nullptr;
        g_unsetenv("G_MESSAGES_DEBUG");

        g_spawn_command_line_sync(SOCKET_DEMANGLER " " SOCKET_TOOL, &socketstdout, nullptr, nullptr, &error);

        if (error != nullptr)
        {
            fprintf(stderr, "Unable to spawn '" SOCKET_DEMANGLER " " SOCKET_TOOL "': %s\n", error->message);
            g_error_free(error);
            outputpromise.set_value(std::string(""));
        }
        else
        {
            outputpromise.set_value(std::string(socketstdout));
            g_free(socketstdout);
        }
    });
    t.detach();

    auto outputfuture = outputpromise.get_future();
    while (outputfuture.wait_for(std::chrono::milliseconds{1}) != std::future_status::ready)
    {
        pause();
    }

    ASSERT_STREQ(filedata, outputfuture.get().c_str());

    ASSERT_TRUE(dbus_test_dbus_mock_object_clear_method_calls(mock, obj, NULL));

    return;
}

TEST_F(LibUAL, SetExec)
{
    DbusTestDbusMockObject* obj =
        dbus_test_dbus_mock_get_object(mock, "/com/ubuntu/Upstart", "com.ubuntu.Upstart0_6", NULL);

    const char* exec = "lets exec this";

    g_setenv("UPSTART_JOB", "fubar", TRUE);
    g_unsetenv("UBUNTU_APP_LAUNCH_DEMANGLE_NAME");
    EXPECT_TRUE(ubuntu_app_launch_helper_set_exec(exec, NULL));

    guint len = 0;
    const DbusTestDbusMockCall* calls = dbus_test_dbus_mock_object_get_method_calls(mock, obj, "SetEnv", &len, NULL);
    ASSERT_NE(nullptr, calls);
    EXPECT_EQ(1, len);

    gchar* appexecstr = g_strdup_printf("APP_EXEC=%s", exec);
    GVariant* appexecenv = g_variant_get_child_value(calls[0].params, 1);
    EXPECT_STREQ(appexecstr, g_variant_get_string(appexecenv, nullptr));
    g_variant_unref(appexecenv);
    g_free(appexecstr);

    ASSERT_TRUE(dbus_test_dbus_mock_object_clear_method_calls(mock, obj, NULL));

    /* Now check for the demangler */
    g_setenv("UBUNTU_APP_LAUNCH_DEMANGLE_NAME", g_dbus_connection_get_unique_name(bus), TRUE);
    EXPECT_TRUE(ubuntu_app_launch_helper_set_exec(exec, NULL));

    calls = dbus_test_dbus_mock_object_get_method_calls(mock, obj, "SetEnv", &len, NULL);
    ASSERT_NE(nullptr, calls);
    EXPECT_EQ(1, len);

    gchar* demangleexecstr = g_strdup_printf("APP_EXEC=%s %s", SOCKET_DEMANGLER_INSTALL, exec);
    appexecenv = g_variant_get_child_value(calls[0].params, 1);
    EXPECT_STREQ(demangleexecstr, g_variant_get_string(appexecenv, nullptr));
    g_variant_unref(appexecenv);
    g_free(demangleexecstr);

    ASSERT_TRUE(dbus_test_dbus_mock_object_clear_method_calls(mock, obj, NULL));

    /* Now check for the directory */
    g_setenv("UBUNTU_APP_LAUNCH_DEMANGLE_NAME", g_dbus_connection_get_unique_name(bus), TRUE);
    EXPECT_TRUE(ubuntu_app_launch_helper_set_exec(exec, "/not/a/real/directory"));

    calls = dbus_test_dbus_mock_object_get_method_calls(mock, obj, "SetEnv", &len, NULL);
    ASSERT_NE(nullptr, calls);
    EXPECT_EQ(2, len);

    appexecenv = g_variant_get_child_value(calls[1].params, 1);
    EXPECT_STREQ("APP_DIR=/not/a/real/directory", g_variant_get_string(appexecenv, nullptr));
    g_variant_unref(appexecenv);

    ASSERT_TRUE(dbus_test_dbus_mock_object_clear_method_calls(mock, obj, NULL));
}

TEST_F(LibUAL, AppInfo)
{
    g_setenv("TEST_CLICK_DB", "click-db-dir", TRUE);
    g_setenv("TEST_CLICK_USER", "test-user", TRUE);

    /* Correct values from a click */
    auto appid = ubuntu::app_launch::AppID::parse("com.test.good_application_1.2.4");
    auto app = ubuntu::app_launch::Application::create(appid, registry);

    EXPECT_TRUE((bool)app->info());
    EXPECT_EQ("Application", app->info()->name().value());

    /* Correct values from a legacy */
    auto barid = ubuntu::app_launch::AppID::find("bar");
    EXPECT_THROW(ubuntu::app_launch::Application::create(barid, registry), std::runtime_error);

    /* Correct values for libertine */
    auto libertineid = ubuntu::app_launch::AppID::parse("container-name_test_0.0");
    auto libertine = ubuntu::app_launch::Application::create(libertineid, registry);

    auto info = libertine->info();
    EXPECT_TRUE((bool)info);

    EXPECT_EQ("Test", info->name().value());
}<|MERGE_RESOLUTION|>--- conflicted
+++ resolved
@@ -23,10 +23,7 @@
 #include <numeric>
 #include <thread>
 
-<<<<<<< HEAD
-=======
 #include "eventually-fixture.h"
->>>>>>> ea3aff67
 #include "mir-mock.h"
 #include <gio/gio.h>
 #include <gtest/gtest.h>
@@ -314,33 +311,6 @@
 
         return found;
     }
-<<<<<<< HEAD
-
-    void pause(guint time = 0)
-    {
-        if (time > 0)
-        {
-            GMainLoop* mainloop = g_main_loop_new(NULL, FALSE);
-
-            g_timeout_add(time,
-                          [](gpointer pmainloop) -> gboolean {
-                              g_main_loop_quit(static_cast<GMainLoop*>(pmainloop));
-                              return G_SOURCE_REMOVE;
-                          },
-                          mainloop);
-
-            g_main_loop_run(mainloop);
-
-            g_main_loop_unref(mainloop);
-        }
-
-        while (g_main_pending())
-        {
-            g_main_iteration(TRUE);
-        }
-    }
-=======
->>>>>>> ea3aff67
 };
 
 TEST_F(LibUAL, StartApplication)
@@ -1429,13 +1399,8 @@
     spew.reset(); /* clear it */
 
     /* Check data coming out */
-<<<<<<< HEAD
-    EXPECT_EQ(1, paused_count);
+    EXPECT_EVENTUALLY_EQ(1, paused_count);
     EXPECT_EQ(0, spew.dataCnt());
-=======
-    EXPECT_EVENTUALLY_EQ(1, paused_count);
-    EXPECT_EQ(0, datacnt);
->>>>>>> ea3aff67
 
     /* Check to make sure we sent the event to ZG */
     guint numcalls = 0;
@@ -1455,15 +1420,8 @@
     /* Now Resume the App */
     instance->resume();
 
-<<<<<<< HEAD
-    pause(200);
-
+    EXPECT_EVENTUALLY_EQ(1, resumed_count);
     EXPECT_NE(0, spew.dataCnt());
-    EXPECT_EQ(1, resumed_count);
-=======
-    EXPECT_EVENTUALLY_EQ(1, resumed_count);
-    EXPECT_NE(0, datacnt);
->>>>>>> ea3aff67
 
     /* Check to make sure we sent the event to ZG */
     numcalls = 0;
