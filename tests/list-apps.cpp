/*
 * Copyright © 2016 Canonical Ltd.
 *
 * This program is free software: you can redistribute it and/or modify it
 * under the terms of the GNU General Public License version 3, as published
 * by the Free Software Foundation.
 *
 * This program is distributed in the hope that it will be useful, but
 * WITHOUT ANY WARRANTY; without even the implied warranties of
 * MERCHANTABILITY, SATISFACTORY QUALITY, or FITNESS FOR A PARTICULAR
 * PURPOSE.  See the GNU General Public License for more details.
 *
 * You should have received a copy of the GNU General Public License along
 * with this program.  If not, see <http://www.gnu.org/licenses/>.
 *
 * Authors:
 *     Ted Gould <ted.gould@canonical.com>
 */

#include <gio/gio.h>
#include <glib/gstdio.h>
#include <gtest/gtest.h>
#include <numeric>

#include "eventually-fixture.h"

#include "application-impl-legacy.h"
#include "application-impl-libertine.h"
#include "application-impl-snap.h"
#include "application.h"
#include "registry.h"

#include "snapd-mock.h"
#define SNAPD_LIST_APPS_SOCKET SNAPD_TEST_SOCKET "-list-apps"

class ListApps : public EventuallyFixture
{
protected:
    GTestDBus* testbus = nullptr;
    GDBusConnection* bus = nullptr;

    virtual void SetUp()
    {
        /* Ensure it is cleared */
        g_unlink(SNAPD_LIST_APPS_SOCKET);

        g_setenv("XDG_DATA_DIRS", CMAKE_SOURCE_DIR, TRUE);
        g_setenv("XDG_CACHE_HOME", CMAKE_SOURCE_DIR "/libertine-data", TRUE);
        g_setenv("XDG_DATA_HOME", CMAKE_SOURCE_DIR "/libertine-home", TRUE);

        g_setenv("UBUNTU_APP_LAUNCH_SNAPD_SOCKET", SNAPD_LIST_APPS_SOCKET, TRUE);
        g_setenv("UBUNTU_APP_LAUNCH_SNAP_BASEDIR", SNAP_BASEDIR, TRUE);
        g_setenv("UBUNTU_APP_LAUNCH_DISABLE_SNAPD_TIMEOUT", "You betcha!", TRUE);

        testbus = g_test_dbus_new(G_TEST_DBUS_NONE);
        g_test_dbus_up(testbus);

        bus = g_bus_get_sync(G_BUS_TYPE_SESSION, nullptr, nullptr);
        g_dbus_connection_set_exit_on_close(bus, FALSE);
        g_object_add_weak_pointer(G_OBJECT(bus), (gpointer*)&bus);
    }

    virtual void TearDown()
    {
        g_unlink(SNAPD_LIST_APPS_SOCKET);

        g_object_unref(bus);

        g_test_dbus_down(testbus);
        g_clear_object(&testbus);

        ASSERT_EVENTUALLY_EQ(nullptr, bus);
    }

    bool findApp(const std::list<std::shared_ptr<ubuntu::app_launch::Application>>& apps, const std::string& appid)
    {
        return findApp(apps, ubuntu::app_launch::AppID::parse(appid));
    }

    bool findApp(const std::list<std::shared_ptr<ubuntu::app_launch::Application>>& apps,
                 const ubuntu::app_launch::AppID& appId)
    {
        try
        {
            getApp(apps, appId);
            return true;
        }
        catch (std::runtime_error& e)
        {
            return false;
        }
    }

    std::shared_ptr<ubuntu::app_launch::Application> getApp(
        const std::list<std::shared_ptr<ubuntu::app_launch::Application>>& apps, const std::string& appid)
    {
        return getApp(apps, ubuntu::app_launch::AppID::parse(appid));
    }

    std::shared_ptr<ubuntu::app_launch::Application> getApp(
        const std::list<std::shared_ptr<ubuntu::app_launch::Application>>& apps, const ubuntu::app_launch::AppID& appId)
    {
        for (auto app : apps)
        {
            if (app->appId() == appId)
            {
                return app;
            }
        }

        throw std::runtime_error{"Unable to find app: " + std::string{appId}};
    }

    void printApps(const std::list<std::shared_ptr<ubuntu::app_launch::Application>>& apps)
    {
        g_debug("Got apps: %s",
                std::accumulate(apps.begin(), apps.end(), std::string{},
                                [](const std::string& prev, std::shared_ptr<ubuntu::app_launch::Application> app) {
                                    if (prev.empty())
                                    {
                                        return std::string(app->appId());
                                    }
                                    else
                                    {
                                        return prev + ", " + std::string(app->appId());
                                    }
                                })
                    .c_str());
    }
};

TEST_F(ListApps, ListLegacy)
{
    auto registry = std::make_shared<ubuntu::app_launch::Registry>();
    auto apps = ubuntu::app_launch::app_impls::Legacy::list(registry);

    printApps(apps);

    EXPECT_EQ(1, int(apps.size()));

    EXPECT_TRUE(findApp(apps, ubuntu::app_launch::AppID(ubuntu::app_launch::AppID::Package::from_raw({}),
                                                        ubuntu::app_launch::AppID::AppName::from_raw("no-exec"),
                                                        ubuntu::app_launch::AppID::Version::from_raw({}))));
}

TEST_F(ListApps, ListLibertine)
{
    auto registry = std::make_shared<ubuntu::app_launch::Registry>();
    auto apps = ubuntu::app_launch::app_impls::Libertine::list(registry);

    printApps(apps);

    EXPECT_EQ(3, int(apps.size()));

    EXPECT_TRUE(findApp(apps, "container-name_test_0.0"));
    EXPECT_TRUE(findApp(apps, "container-name_user-app_0.0"));
}

static std::pair<std::string, std::string> interfaces{
    "GET /v2/interfaces HTTP/1.1\r\nHost: snapd\r\nAccept: */*\r\n\r\n",
    SnapdMock::httpJsonResponse(
        SnapdMock::snapdOkay(SnapdMock::interfacesJson({{"unity8", "unity8-package", {"foo", "bar"}},
                                                        {"unity7", "unity8-package", {"foo"}},
                                                        {"unity7", "unity7-package", {"single", "multiple"}},
                                                        {"x11", "x11-package", {"multiple", "hidden"}}

        })))};
static std::pair<std::string, std::string> u8Package{
    "GET /v2/snaps/unity8-package HTTP/1.1\r\nHost: snapd\r\nAccept: */*\r\n\r\n",
    SnapdMock::httpJsonResponse(SnapdMock::snapdOkay(
        SnapdMock::packageJson("unity8-package", "active", "app", "1.2.3.4", "x123", {"foo", "bar"})))};
static std::pair<std::string, std::string> u7Package{
    "GET /v2/snaps/unity7-package HTTP/1.1\r\nHost: snapd\r\nAccept: */*\r\n\r\n",
    SnapdMock::httpJsonResponse(SnapdMock::snapdOkay(SnapdMock::packageJson(
        "unity7-package", "active", "app", "1.2.3.4", "x123", {"scope", "single", "multiple"})))};
static std::pair<std::string, std::string> x11Package{
    "GET /v2/snaps/x11-package HTTP/1.1\r\nHost: snapd\r\nAccept: */*\r\n\r\n",
    SnapdMock::httpJsonResponse(SnapdMock::snapdOkay(
        SnapdMock::packageJson("x11-package", "active", "app", "1.2.3.4", "x123", {"multiple", "hidden"})))};

TEST_F(ListApps, ListSnap)
{
    SnapdMock mock{SNAPD_LIST_APPS_SOCKET,
                   {interfaces, u8Package, u8Package, u8Package,                       /* unity8 check */
                    interfaces, u8Package, u7Package, u7Package, u7Package, u8Package, /* unity7 check */
                    interfaces, x11Package, x11Package, x11Package}};                  /* x11 check */
    auto registry = std::make_shared<ubuntu::app_launch::Registry>();

    auto apps = ubuntu::app_launch::app_impls::Snap::list(registry);

    printApps(apps);

    mock.result();

    EXPECT_EQ(4, int(apps.size()));
    EXPECT_TRUE(findApp(apps, "unity8-package_foo_x123"));
    EXPECT_TRUE(findApp(apps, "unity7-package_single_x123"));
    EXPECT_TRUE(findApp(apps, "unity7-package_multiple_x123"));
    EXPECT_TRUE(findApp(apps, "x11-package_multiple_x123"));

    EXPECT_FALSE(findApp(apps, "unity8-package_bar_x123"));
    EXPECT_FALSE(findApp(apps, "unity7-package_scope_x123"));
    EXPECT_FALSE(findApp(apps, "x11-package_hidden_x123"));

    EXPECT_EQ("unity8",
              std::dynamic_pointer_cast<ubuntu::app_launch::app_impls::Snap>(getApp(apps, "unity8-package_foo_x123"))
                  ->getInterface());
    EXPECT_EQ("unity7",
              std::dynamic_pointer_cast<ubuntu::app_launch::app_impls::Snap>(getApp(apps, "unity7-package_single_x123"))
                  ->getInterface());
    EXPECT_EQ("unity7", std::dynamic_pointer_cast<ubuntu::app_launch::app_impls::Snap>(
                            getApp(apps, "unity7-package_multiple_x123"))
                            ->getInterface());
    EXPECT_EQ("x11",
              std::dynamic_pointer_cast<ubuntu::app_launch::app_impls::Snap>(getApp(apps, "x11-package_multiple_x123"))
                  ->getInterface());
}

TEST_F(ListApps, ListAll)
{
    SnapdMock mock{SNAPD_LIST_APPS_SOCKET,
<<<<<<< HEAD
                   {interfaces, u7Package, u7Package, u7Package,      /* unity7 check */
                    interfaces, u8Package, u8Package, u8Package,      /* unity8 check */
                    interfaces, x11Package, x11Package, x11Package}}; /* x11 check */
=======
                   {interfaces, u8Package, u8Package, u8Package,                       /* unity8 check */
                    interfaces, u8Package, u7Package, u7Package, u7Package, u8Package, /* unity7 check */
                    interfaces, x11Package, x11Package, x11Package}};                  /* x11 check */
#endif
>>>>>>> 793481f2
    auto registry = std::make_shared<ubuntu::app_launch::Registry>();

    /* Get all the apps */
    auto apps = ubuntu::app_launch::Registry::installedApps(registry);

    printApps(apps);

    EXPECT_EQ(8, int(apps.size()));
}<|MERGE_RESOLUTION|>--- conflicted
+++ resolved
@@ -219,16 +219,9 @@
 TEST_F(ListApps, ListAll)
 {
     SnapdMock mock{SNAPD_LIST_APPS_SOCKET,
-<<<<<<< HEAD
-                   {interfaces, u7Package, u7Package, u7Package,      /* unity7 check */
-                    interfaces, u8Package, u8Package, u8Package,      /* unity8 check */
-                    interfaces, x11Package, x11Package, x11Package}}; /* x11 check */
-=======
                    {interfaces, u8Package, u8Package, u8Package,                       /* unity8 check */
                     interfaces, u8Package, u7Package, u7Package, u7Package, u8Package, /* unity7 check */
                     interfaces, x11Package, x11Package, x11Package}};                  /* x11 check */
-#endif
->>>>>>> 793481f2
     auto registry = std::make_shared<ubuntu::app_launch::Registry>();
 
     /* Get all the apps */
